/* -----------------------------------------------------------------------------
 *
 * (c) The GHC Team 2000
 *
 * RTS GTK Front Panel
 *
 * ---------------------------------------------------------------------------*/

#ifdef RTS_GTK_FRONTPANEL

/* Alas, not Posix. */
/* #include "PosixSource.h" */

#include "Rts.h"

#include "RtsUtils.h"
#include "FrontPanel.h"
#include "Stats.h"
#include "Schedule.h"

#include <gtk/gtk.h>
#include <unistd.h>
#include <string.h>

#include "VisSupport.h"
#include "VisWindow.h"

static GtkWidget *window, *map_drawing_area, *gen_drawing_area;
static GtkWidget *res_drawing_area;
static GtkWidget *continue_but, *stop_but, *quit_but;
static GtkWidget *statusbar;
static GtkWidget *live_label, *allocated_label;
static GtkWidget *footprint_label, *alloc_rate_label;
static GtkWidget *map_ruler, *gen_ruler;
static GtkWidget *res_vruler, *res_hruler;
static GtkWidget *running_label, *b_read_label, *b_write_label, *total_label;
static GtkWidget *b_mvar_label, *b_bh_label, *b_throwto_label, *sleeping_label;

static guint status_context_id;

gboolean continue_now = FALSE, stop_now = FALSE, quit = FALSE;
UpdateMode update_mode = Continuous;

static GdkPixmap *map_pixmap = NULL;
static GdkPixmap *gen_pixmap = NULL;
static GdkPixmap *res_pixmap = NULL;

#define N_GENS 10

static GdkColor
bdescr_color = { 0, 0xffff, 0, 0 },	/* red */
             free_color   = { 0, 0, 0, 0xffff },	/* blue */
             gen_colors[N_GENS] = {
               { 0, 0, 0xffff, 0 },
               { 0, 0, 0xf000, 0 },
               { 0, 0, 0xe000, 0 },
               { 0, 0, 0xd000, 0 },
               { 0, 0, 0xc000, 0 },
               { 0, 0, 0xb000, 0 },
               { 0, 0, 0xa000, 0 },
               { 0, 0, 0x9000, 0 },
               { 0, 0, 0x8000, 0 },
               { 0, 0, 0x7000, 0 }
             };

GdkGC *my_gc = NULL;

static void *mem_start = (void *) 0x50000000;

static void colorBlock( void *addr, GdkColor *color,
                        nat block_width, nat block_height,
                        nat blocks_per_line );

static void residencyCensus( void );
static void updateResidencyGraph( void );
static void updateThreadsPanel( void );

/* Some code pinched from examples/scribble-simple in the GTK+
 * distribution.
 */

/* Create a new backing pixmap of the appropriate size */
  static gint
configure_event( GtkWidget *widget, GdkEventConfigure *event STG_UNUSED,
                 GdkPixmap **pixmap )
{
  if (*pixmap)
    gdk_pixmap_unref(*pixmap);

  *pixmap = gdk_pixmap_new(widget->window,
                           widget->allocation.width,
                           widget->allocation.height,
                           -1);

  gdk_draw_rectangle (*pixmap,
                      widget->style->white_gc,
                      TRUE,
                      0, 0,
                      widget->allocation.width,
                      widget->allocation.height);

  debugBelch("configure!\n");
  updateFrontPanel();
  return TRUE;
}

/* Redraw the screen from the backing pixmap */
  static gint
expose_event( GtkWidget *widget, GdkEventExpose *event, GdkPixmap **pixmap )
{
  gdk_draw_pixmap(widget->window,
                  widget->style->fg_gc[GTK_WIDGET_STATE (widget)],
                  *pixmap,
                  event->area.x, event->area.y,
                  event->area.x, event->area.y,
                  event->area.width, event->area.height);

  return FALSE;
}

  void
initFrontPanel( void )
{
  GdkColormap *colormap;
  GtkWidget *gen_hbox;

  gtk_init( &prog_argc, &prog_argv );

  window = create_GHC_Front_Panel();
  map_drawing_area  = lookup_widget(window, "memmap");
  gen_drawing_area  = lookup_widget(window, "generations");
  res_drawing_area  = lookup_widget(window, "res_drawingarea");
  stop_but          = lookup_widget(window, "stop_but");
  continue_but      = lookup_widget(window, "continue_but");
  quit_but          = lookup_widget(window, "quit_but");
  statusbar         = lookup_widget(window, "statusbar");
  live_label        = lookup_widget(window, "live_label");
  footprint_label   = lookup_widget(window, "footprint_label");
  allocated_label   = lookup_widget(window, "allocated_label");
  alloc_rate_label  = lookup_widget(window, "alloc_rate_label");
  gen_hbox          = lookup_widget(window, "gen_hbox");
  gen_ruler         = lookup_widget(window, "gen_ruler");
  map_ruler         = lookup_widget(window, "map_ruler");
  res_vruler        = lookup_widget(window, "res_vruler");
  res_hruler        = lookup_widget(window, "res_hruler");
  running_label     = lookup_widget(window, "running_label");
  b_read_label      = lookup_widget(window, "blockread_label");
  b_write_label     = lookup_widget(window, "blockwrite_label");
  b_mvar_label      = lookup_widget(window, "blockmvar_label");
  b_bh_label        = lookup_widget(window, "blockbh_label");
  b_throwto_label   = lookup_widget(window, "blockthrowto_label");
  sleeping_label    = lookup_widget(window, "sleeping_label");
  total_label       = lookup_widget(window, "total_label");

  status_context_id =
    gtk_statusbar_get_context_id( GTK_STATUSBAR(statusbar), "context" );

  /* hook up some signals for the mem map drawing area */
  gtk_signal_connect (GTK_OBJECT(map_drawing_area), "expose_event",
                      (GtkSignalFunc)expose_event, &map_pixmap);
  gtk_signal_connect (GTK_OBJECT(map_drawing_area), "configure_event",
                      (GtkSignalFunc)configure_event, &map_pixmap);

  gtk_widget_set_events(map_drawing_area, GDK_EXPOSURE_MASK);

  /* hook up some signals for the gen drawing area */
  gtk_signal_connect (GTK_OBJECT(gen_drawing_area), "expose_event",
                      (GtkSignalFunc)expose_event, &gen_pixmap);
  gtk_signal_connect (GTK_OBJECT(gen_drawing_area), "configure_event",
                      (GtkSignalFunc)configure_event, &gen_pixmap);

  gtk_widget_set_events(gen_drawing_area, GDK_EXPOSURE_MASK);

  /* hook up some signals for the res drawing area */
  gtk_signal_connect (GTK_OBJECT(res_drawing_area), "expose_event",
                      (GtkSignalFunc)expose_event, &res_pixmap);
  gtk_signal_connect (GTK_OBJECT(res_drawing_area), "configure_event",
                      (GtkSignalFunc)configure_event, &res_pixmap);

  gtk_widget_set_events(res_drawing_area, GDK_EXPOSURE_MASK);

  /* allocate our colors */
  colormap = gdk_colormap_get_system();
  gdk_colormap_alloc_color(colormap, &bdescr_color, TRUE, TRUE);
  gdk_colormap_alloc_color(colormap, &free_color, TRUE, TRUE);

  {
    gboolean success[N_GENS];
    gdk_colormap_alloc_colors(colormap, gen_colors, N_GENS, TRUE,
                              TRUE, success);
    if (!success) { barf("can't allocate colors"); }
  }

  /* set the labels on the generation histogram */
  {
    char buf[64];
    nat g, s;
    GtkWidget *label;

    for(g = 0; g < RtsFlags.GcFlags.generations; g++) {
      for(s = 0; s < generations[g].n_steps; s++) {
        g_snprintf( buf, 64, "%d.%d", g, s );
        label = gtk_label_new( buf );
        gtk_box_pack_start( GTK_BOX(gen_hbox), label,
                            TRUE, TRUE, 5 );
        gtk_widget_show(label);
      }
    }
  }

  gtk_widget_show(window);

  /* wait for the user to press "Continue" before getting going... */
  gtk_statusbar_push( GTK_STATUSBAR(statusbar), status_context_id,
                      "Program start");
  gtk_widget_set_sensitive( stop_but, FALSE );
  continue_now = FALSE;
  while (continue_now == FALSE) {
    gtk_main_iteration();
  }
  gtk_statusbar_pop( GTK_STATUSBAR(statusbar), status_context_id );
  gtk_statusbar_push( GTK_STATUSBAR(statusbar), status_context_id,
                      "Running");

  gtk_widget_set_sensitive( continue_but, FALSE );
  gtk_widget_set_sensitive( stop_but, TRUE );
  gtk_widget_set_sensitive( quit_but, FALSE );

  while (gtk_events_pending()) {
    gtk_main_iteration();
  }
}

  void
stopFrontPanel( void )
{
  gtk_widget_set_sensitive( quit_but, TRUE );
  gtk_widget_set_sensitive( continue_but, FALSE );
  gtk_widget_set_sensitive( stop_but, FALSE );

  updateFrontPanel();

  gtk_statusbar_push( GTK_STATUSBAR(statusbar), status_context_id,
                      "Program finished");

  quit = FALSE;
  while (quit == FALSE) {
    gtk_main_iteration();
  }
}

  static void
waitForContinue( void )
{
  gtk_widget_set_sensitive( continue_but, TRUE );
  gtk_widget_set_sensitive( stop_but, FALSE );
  stop_now = FALSE;
  continue_now = FALSE;
  while (continue_now == FALSE) {
    gtk_main_iteration();
  }
  gtk_widget_set_sensitive( continue_but, FALSE );
  gtk_widget_set_sensitive( stop_but, TRUE );
}

  void
updateFrontPanelBeforeGC( nat N )
{
  char buf[1000];

  updateFrontPanel();

  if (update_mode == BeforeGC
      || update_mode == BeforeAfterGC
      || stop_now == TRUE) {
    g_snprintf( buf, 1000, "Stopped (before GC, generation %d)", N );
    gtk_statusbar_push( GTK_STATUSBAR(statusbar), status_context_id, buf );
    waitForContinue();
    gtk_statusbar_pop( GTK_STATUSBAR(statusbar), status_context_id );
  }

  g_snprintf( buf, 1000, "Garbage collecting (generation %d)", N );
  gtk_statusbar_push( GTK_STATUSBAR(statusbar), status_context_id, buf);

  while (gtk_events_pending()) {
    gtk_main_iteration();
  }
}

  static void
numLabel( GtkWidget *lbl, nat n )
{
  char buf[64];
  g_snprintf(buf, 64, "%d", n);
  gtk_label_set_text( GTK_LABEL(lbl), buf );
}

<<<<<<< HEAD
  void
updateFrontPanelAfterGC( nat N, lnat live )
=======
void
updateFrontPanelAfterGC( nat N, W_ live )
>>>>>>> 96ce0b02
{
  char buf[1000];

  gtk_statusbar_pop( GTK_STATUSBAR(statusbar), status_context_id );

  /* is a major GC? */
  if (N == RtsFlags.GcFlags.generations-1) {
    residencyCensus();
  }

  updateFrontPanel();

  if (update_mode == AfterGC
      || update_mode == BeforeAfterGC
      || stop_now == TRUE) {
    snprintf( buf, 1000, "Stopped (after GC, generation %d)", N );
    gtk_statusbar_push( GTK_STATUSBAR(statusbar), status_context_id, buf );
    waitForContinue();
    gtk_statusbar_pop( GTK_STATUSBAR(statusbar), status_context_id );
  }

  {
    double words_to_megs = (1024 * 1024) / sizeof(W_);
    double time = mut_user_time();

    snprintf( buf, 1000, "%.2f", (double)live / words_to_megs );
    gtk_label_set_text( GTK_LABEL(live_label), buf );

    snprintf( buf, 1000, "%.2f", (double)total_allocated / words_to_megs );
    gtk_label_set_text( GTK_LABEL(allocated_label), buf );

    snprintf( buf, 1000, "%.2f",
              (double)(mblocks_allocated * MBLOCK_SIZE_W) / words_to_megs );
    gtk_label_set_text( GTK_LABEL(footprint_label), buf );

    if ( time == 0.0 )
      snprintf( buf, 1000, "%.2f", time );
    else
      snprintf( buf, 1000, "%.2f",
                (double)(total_allocated / words_to_megs) / time );
    gtk_label_set_text( GTK_LABEL(alloc_rate_label), buf );
  }

  while (gtk_events_pending()) {
    gtk_main_iteration();
  }
}

  void
updateFrontPanel( void )
{
  void *m, *a;
  bdescr *bd;

  updateThreadsPanel();

  if (my_gc == NULL) {
    my_gc = gdk_gc_new( window->window );
  }

  if (map_pixmap != NULL) {
    nat height, width, blocks_per_line,
        block_height, block_width, mblock_height;

    height = map_drawing_area->allocation.height;
    width  = map_drawing_area->allocation.width;

    mblock_height =  height / mblocks_allocated;
    blocks_per_line = 16;
    block_height  = mblock_height /
      ((MBLOCK_SIZE/BLOCK_SIZE) / blocks_per_line);
    while (block_height == 0) {
      blocks_per_line *= 2;
      block_height  = mblock_height /
        ((MBLOCK_SIZE/BLOCK_SIZE) / blocks_per_line);
    }
    block_width = width / blocks_per_line;

    gdk_draw_rectangle (map_pixmap,
                        map_drawing_area->style->bg_gc[GTK_STATE_NORMAL],
                        TRUE,
                        0, 0,
                        map_drawing_area->allocation.width,
                        map_drawing_area->allocation.height);

    for ( m = mem_start;
          (char *)m < (char *)mem_start +
          (mblocks_allocated * MBLOCK_SIZE);
          (char *)m += MBLOCK_SIZE ) {

      /* color the bdescr area first */
      for (a = m; a < FIRST_BLOCK(m); (char *)a += BLOCK_SIZE) {
        colorBlock( a, &bdescr_color,
                    block_width, block_height, blocks_per_line );
      }

#if 0 /* Segfaults because bd appears to be bogus but != NULL. stolz, 2003-06-24 */
      /* color each block */
      for (; a <= LAST_BLOCK(m); (char *)a += BLOCK_SIZE) {
        bd = Bdescr((P_)a);
        ASSERT(bd->start == a);
        if (bd->flags & BF_FREE) {
          colorBlock( a, &free_color,
                      block_width, block_height, blocks_per_line );
        } else {
          colorBlock( a, &gen_colors[bd->gen_no],
                      block_width, block_height, blocks_per_line );
        }
      }
#endif
    }


    {
      nat height = map_drawing_area->allocation.height,
          block_height, mblock_height;

      block_height = (height / mblocks_allocated) /
        ((MBLOCK_SIZE/BLOCK_SIZE) / blocks_per_line);
      if (block_height < 1) block_height = 1;
      mblock_height = block_height *
        ((MBLOCK_SIZE/BLOCK_SIZE) / blocks_per_line);

      gtk_ruler_set_range( GTK_RULER(map_ruler), 0,
                           (double)(height * mblocks_allocated) /
                           (double)((mblock_height * mblocks_allocated)),
                           0,
                           (double)(height * mblocks_allocated) /
                           (double)((mblock_height * mblocks_allocated))
                         );
    }

    gtk_widget_draw( map_drawing_area, NULL );
  }

  if (gen_pixmap != NULL) {

    GdkRectangle rect;
    nat g, s, columns, column, max_blocks, height_blocks,
        width, height;

    gdk_draw_rectangle (gen_pixmap,
                        gen_drawing_area->style->white_gc,
                        TRUE,
                        0, 0,
                        gen_drawing_area->allocation.width,
                        gen_drawing_area->allocation.height);

    height = gen_drawing_area->allocation.height;
    width  = gen_drawing_area->allocation.width;

    columns = 0; max_blocks = 0;
    for(g = 0; g < RtsFlags.GcFlags.generations; g++) {
      columns += generations[g].n_steps;
      for(s = 0; s < generations[g].n_steps; s++) {
        if (generations[g].steps[s].n_blocks > max_blocks) {
          max_blocks = generations[g].steps[s].n_blocks;
        }
      }
    }

    /* find a reasonable height value larger than max_blocks */
    {
      nat n = 0;
      while (max_blocks != 0) {
        max_blocks >>= 1; n++;
      }
      height_blocks = 1 << n;
    }

    column = 0;
    for(g = 0; g < RtsFlags.GcFlags.generations; g++) {
      for(s = 0; s < generations[g].n_steps; s++, column++) {
        gdk_gc_set_foreground(my_gc, &gen_colors[g]);

        rect.x = column * (width / columns);

        if (generations[g].steps[s].n_blocks == 0)
          rect.y = height;
        else
          rect.y = height -
            (height * generations[g].steps[s].n_blocks
             / height_blocks);

        rect.width = (width / columns);
        rect.height = height - rect.y;

        gdk_draw_rectangle( gen_pixmap, my_gc, TRUE/*filled*/,
                            rect.x, rect.y, rect.width,
                            rect.height );
      }
    }

    gtk_ruler_set_range( GTK_RULER(gen_ruler),
                         height_blocks * BLOCK_SIZE / (1024 * 1024),
                         0, 0,
                         height_blocks * BLOCK_SIZE / (1024 * 1024)
                       );

    gtk_widget_draw( gen_drawing_area, NULL );
  }

  if (res_pixmap != NULL) {
    updateResidencyGraph();
  }

  while (gtk_events_pending()) {
    gtk_main_iteration_do(FALSE/*don't block*/);
  }
}

  static void
colorBlock( void *addr, GdkColor *color,
            nat block_width, nat block_height, nat blocks_per_line )
{
  GdkRectangle rect;
  nat block_no;

  gdk_gc_set_foreground(my_gc, color);

  block_no = ((char *)addr - (char *)mem_start) / BLOCK_SIZE;

  rect.x = (block_no % blocks_per_line) * block_width;
  rect.y = block_no / blocks_per_line * block_height;
  rect.width = block_width;
  rect.height = block_height;
  gdk_draw_rectangle( map_pixmap, my_gc, TRUE/*filled*/,
                      rect.x, rect.y, rect.width, rect.height );
}

  static void
updateThreadsPanel( void )
{
  nat running = 0,
      b_read = 0,
      b_write = 0,
      b_mvar = 0,
      b_throwto = 0,
      b_bh = 0,
      sleeping = 0,
      total = 0;

  StgTSO *t;

  for (t = all_threads; t != END_TSO_QUEUE; t = t->global_link) {
    switch (t->what_next) {
      case ThreadKilled:  break;
      case ThreadComplete: break;
      default:
        switch (t->why_blocked) {
          case BlockedOnRead:       b_read++;    break;
          case BlockedOnWrite:      b_write++;   break;
          case BlockedOnDelay:      sleeping++;  break;
          case BlockedOnMVar:       b_mvar++;    break;
          case BlockedOnException:  b_throwto++; break;
          case BlockedOnBlackHole:  b_bh++;      break;
          case NotBlocked:          running++;   break;
          case Yielded:
          case BlockedInHaskell:     break;
        }
    }
  }
  total = running + b_read + b_write + b_mvar + b_throwto + b_bh + sleeping;
  numLabel(running_label,   running);
  numLabel(b_read_label,    b_read);
  numLabel(b_write_label,   b_write);
  numLabel(b_mvar_label,    b_mvar);
  numLabel(b_bh_label,      b_bh);
  numLabel(b_throwto_label, b_throwto);
  numLabel(sleeping_label,  sleeping);
  numLabel(total_label,     total);
}

typedef enum { Thunk, Fun, Constr, BlackHole,
  Array, Thread, Other, N_Cats } ClosureCategory;

#define N_SLICES 100

static nat *res_prof[N_SLICES];
static double res_time[N_SLICES];
static nat next_slice = 0;

  static void
residencyCensus( void )
{
  nat slice = next_slice++, *prof;
  bdescr *bd;
  nat g, s, size, type;
  StgPtr p;
  StgInfoTable *info;

  if (slice >= N_SLICES) {
    barf("too many slices");
  }
  res_prof[slice] = stgMallocBytes(N_Cats * sizeof(nat), "residencyCensus");
  prof = res_prof[slice];
  memset(prof, 0, N_Cats * sizeof(nat));

  res_time[slice] = mut_user_time();

  for(g = 0; g < RtsFlags.GcFlags.generations; g++) {
    for(s = 0; s < generations[g].n_steps; s++) {

      /* skip over g0s0 if multi-generational */
      if (RtsFlags.GcFlags.generations > 1 &&
          g == 0 && s == 0) continue;

      if (RtsFlags.GcFlags.generations == 1) {
        /*		bd = generations[g].steps[s].to_blocks; FIXME to_blocks does not exist */
      } else {
        bd = generations[g].steps[s].blocks;
      }

      for (; bd != NULL; bd = bd->link) {

        p = bd->start;

        while (p < bd->free) {
          info = get_itbl((StgClosure *)p);
          type = Other;

          switch (info->type) {

            case CONSTR:
            case BCO:
              if (((StgClosure *)p)->header.info == &stg_DEAD_WEAK_info) {
                size = sizeofW(StgWeak);
                type = Other;
                break;
              }
              /* else, fall through... */
            case CONSTR_1_0:
            case CONSTR_0_1:
            case CONSTR_1_1:
            case CONSTR_0_2:
            case CONSTR_2_0:
              size = sizeW_fromITBL(info);
              type = Constr;
              break;

            case FUN_1_0:
            case FUN_0_1:
              size = sizeofW(StgHeader) + 1;
              goto fun;
            case FUN_1_1:
            case FUN_0_2:
            case FUN_2_0:
            case FUN:
              size = sizeW_fromITBL(info);
fun:
              type = Fun;
              break;

            case THUNK_1_0:
            case THUNK_0_1:
            case THUNK_SELECTOR:
              size = sizeofW(StgHeader) + 2;
              goto thunk;
            case THUNK_1_1:
            case THUNK_0_2:
            case THUNK_2_0:
            case THUNK:
              size = sizeW_fromITBL(info);
thunk:
              type = Thunk;
              break;

            case BLACKHOLE:
              /*		    case BLACKHOLE_BQ: FIXME: case does not exist */
              size = sizeW_fromITBL(info);
              type = BlackHole;
              break;

            case AP:
              size = pap_sizeW((StgPAP *)p);
              type = Thunk;
              break;

            case PAP:
              size = pap_sizeW((StgPAP *)p);
              type = Fun;
              break;

            case ARR_WORDS:
              size = arr_words_sizeW(stgCast(StgArrWords*,p));
              type = Array;
              break;

            case MUT_ARR_PTRS:
            case MUT_ARR_PTRS_FROZEN:
              size = mut_arr_ptrs_sizeW((StgMutArrPtrs *)p);
              type = Array;
              break;

            case TSO:
              size = tso_sizeW((StgTSO *)p);
              type = Thread;
              break;

            case WEAK:
            case PRIM:
            case MVAR:
            case MUT_VAR:
              /*		    case MUT_CONS: FIXME: case does not exist */
            case IND_PERM:
              size = sizeW_fromITBL(info);
              type = Other;
              break;

            default:
              barf("updateResidencyGraph: strange closure "
                   "%d", info->type );
          }

          prof[type] += size;
          p += size;
        }
      }
    }
  }

}

  static void
updateResidencyGraph( void )
{
  nat total, prev_total, i, max_res;
  double time;
  double time_scale = 1;
  nat last_slice = next_slice-1;
  double res_scale  = 1; /* in megabytes, doubles */
  nat *prof;
  nat width, height;
  GdkPoint points[4];

  gdk_draw_rectangle (res_pixmap,
                      res_drawing_area->style->bg_gc[GTK_STATE_NORMAL],
                      TRUE,
                      0, 0,
                      res_drawing_area->allocation.width,
                      res_drawing_area->allocation.height);

  if (next_slice == 0) return;

  time = res_time[last_slice];
  while (time > time_scale) {
    time_scale *= 2;
  }

  max_res = 0;
  for (i = 0; i < next_slice; i++) {
    prof = res_prof[i];
    total = prof[Thunk] + prof[Fun] + prof[Constr] +
      prof[BlackHole] + prof[Array] + prof[Other];
    if (total > max_res) {
      max_res = total;
    }
  }
  while (max_res > res_scale) {
    res_scale *= 2;
  }

  height = res_drawing_area->allocation.height;
  width  = res_drawing_area->allocation.width;

  points[0].x = 0;
  points[0].y = height;
  points[1].y = height;
  points[3].x = 0;
  points[3].y = height;

  gdk_gc_set_foreground(my_gc, &free_color);

  prev_total = 0;
  for (i = 0; i < next_slice; i++) {
    prof = res_prof[i];
    total = prof[Thunk] + prof[Fun] + prof[Constr] +
      prof[BlackHole] + prof[Array] + prof[Other];
    points[1].x = width * res_time[i] / time_scale;
    points[2].x = points[1].x;
    points[2].y = height - ((height * total) / res_scale);
    gdk_draw_polygon(res_pixmap, my_gc, TRUE/*filled*/, points, 4);
    points[3] = points[2];
    points[0] = points[1];
  }

  gtk_ruler_set_range( GTK_RULER(res_vruler),
                       res_scale / ((1024*1024)/sizeof(W_)),
                       0, 0,
                       res_scale / ((1024*1024)/sizeof(W_)) );

  gtk_ruler_set_range( GTK_RULER(res_hruler),
                       0, time_scale, 0, time_scale );


  gtk_widget_draw( res_drawing_area, NULL );
}

#endif /* RTS_GTK_FRONTPANEL */<|MERGE_RESOLUTION|>--- conflicted
+++ resolved
@@ -287,7 +287,7 @@
   }
 }
 
-  static void
+static void
 numLabel( GtkWidget *lbl, nat n )
 {
   char buf[64];
@@ -295,13 +295,8 @@
   gtk_label_set_text( GTK_LABEL(lbl), buf );
 }
 
-<<<<<<< HEAD
-  void
-updateFrontPanelAfterGC( nat N, lnat live )
-=======
 void
 updateFrontPanelAfterGC( nat N, W_ live )
->>>>>>> 96ce0b02
 {
   char buf[1000];
 
