--- conflicted
+++ resolved
@@ -35,10 +35,7 @@
 test('T5938', normal, compile, [''])
 test('T5948', normal, compile, [''])
 test('T6020', normal, compile, [''])
-<<<<<<< HEAD
 test('T6035', normal, compile, [''])
 test('T6036', normal, compile, [''])
-=======
 test('T6025', normal, run_command, ['$MAKE -s --no-print-directory T6025'])
-test('T6002', normal, compile, [''])
->>>>>>> e4c802d0
+test('T6002', normal, compile, [''])