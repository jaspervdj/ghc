%
% (c) The University of Glasgow 2006
% (c) The AQUA Project, Glasgow University, 1998
%

This module contains definitions for the IdInfo for things that
have a standard form, namely:

- data constructors
- record selectors
- method and superclass selectors
- primitive operations

\begin{code}
{-# OPTIONS -fno-warn-tabs #-}
-- The above warning supression flag is a temporary kludge.
-- While working on this module you are encouraged to remove it and
-- detab the module (please do the detabbing in a separate patch). See
--     http://hackage.haskell.org/trac/ghc/wiki/Commentary/CodingStyle#TabsvsSpaces
-- for details

module MkId (
        mkDictFunId, mkDictFunTy, mkDictSelId,

        mkPrimOpId, mkFCallId,

        wrapNewTypeBody, unwrapNewTypeBody,
        wrapFamInstBody, unwrapFamInstScrut,
        wrapTypeFamInstBody, wrapTypeUnbranchedFamInstBody, unwrapTypeFamInstScrut,
        unwrapTypeUnbranchedFamInstScrut,

        DataConBoxer(..), mkDataConRep, mkDataConWorkId,

        -- And some particular Ids; see below for why they are wired in
        wiredInIds, ghcPrimIds,
        unsafeCoerceName, unsafeCoerceId, realWorldPrimId, 
        voidArgId, nullAddrId, seqId, lazyId, lazyIdKey,
        coercionTokenId,

	-- Re-export error Ids
	module PrelRules
    ) where

#include "HsVersions.h"

import Rules
import TysPrim
import TysWiredIn
import PrelRules
import Type
import FamInstEnv
import Coercion
import TcType
import MkCore
import CoreUtils	( exprType, mkCast )
import CoreUnfold
import Literal
import TyCon
import CoAxiom
import Class
import NameSet
import VarSet
import Name
import PrimOp
import ForeignCall
import DataCon
import Id
import Var              ( mkExportedLocalVar )
import IdInfo
import Demand
import CoreSyn
import Unique
import UniqSupply
import PrelNames
import BasicTypes       hiding ( SuccessFlag(..) )
import Util
import Pair
import DynFlags
import Outputable
import FastString
import ListSetOps

import Data.Maybe       ( maybeToList )
\end{code}

%************************************************************************
%*                                                                      *
\subsection{Wired in Ids}
%*                                                                      *
%************************************************************************

Note [Wired-in Ids]
~~~~~~~~~~~~~~~~~~~
There are several reasons why an Id might appear in the wiredInIds:

(1) The ghcPrimIds are wired in because they can't be defined in
    Haskell at all, although the can be defined in Core.  They have
    compulsory unfoldings, so they are always inlined and they  have
    no definition site.  Their home module is GHC.Prim, so they
    also have a description in primops.txt.pp, where they are called
    'pseudoops'.

(2) The 'error' function, eRROR_ID, is wired in because we don't yet have
    a way to express in an interface file that the result type variable
    is 'open'; that is can be unified with an unboxed type

    [The interface file format now carry such information, but there's
    no way yet of expressing at the definition site for these 
    error-reporting functions that they have an 'open' 
    result type. -- sof 1/99]

(3) Other error functions (rUNTIME_ERROR_ID) are wired in (a) because
    the desugarer generates code that mentiones them directly, and
    (b) for the same reason as eRROR_ID

(4) lazyId is wired in because the wired-in version overrides the
    strictness of the version defined in GHC.Base

In cases (2-4), the function has a definition in a library module, and
can be called; but the wired-in version means that the details are 
never read from that module's interface file; instead, the full definition
is right here.

\begin{code}
wiredInIds :: [Id]
wiredInIds
  =  [lazyId]
  ++ errorIds		-- Defined in MkCore
  ++ ghcPrimIds

-- These Ids are exported from GHC.Prim
ghcPrimIds :: [Id]
ghcPrimIds
  = [   -- These can't be defined in Haskell, but they have
        -- perfectly reasonable unfoldings in Core
    realWorldPrimId,
    unsafeCoerceId,
    nullAddrId,
    seqId
    ]
\end{code}

%************************************************************************
%*                                                                      *
\subsection{Data constructors}
%*                                                                      *
%************************************************************************

The wrapper for a constructor is an ordinary top-level binding that evaluates
any strict args, unboxes any args that are going to be flattened, and calls
the worker.

We're going to build a constructor that looks like:

        data (Data a, C b) =>  T a b = T1 !a !Int b

        T1 = /\ a b -> 
             \d1::Data a, d2::C b ->
             \p q r -> case p of { p ->
                       case q of { q ->
                       Con T1 [a,b] [p,q,r]}}

Notice that

* d2 is thrown away --- a context in a data decl is used to make sure
  one *could* construct dictionaries at the site the constructor
  is used, but the dictionary isn't actually used.

* We have to check that we can construct Data dictionaries for
  the types a and Int.  Once we've done that we can throw d1 away too.

* We use (case p of q -> ...) to evaluate p, rather than "seq" because
  all that matters is that the arguments are evaluated.  "seq" is 
  very careful to preserve evaluation order, which we don't need
  to be here.

  You might think that we could simply give constructors some strictness
  info, like PrimOps, and let CoreToStg do the let-to-case transformation.
  But we don't do that because in the case of primops and functions strictness
  is a *property* not a *requirement*.  In the case of constructors we need to
  do something active to evaluate the argument.

  Making an explicit case expression allows the simplifier to eliminate
  it in the (common) case where the constructor arg is already evaluated.

Note [Wrappers for data instance tycons]
~~~~~~~~~~~~~~~~~~~~~~~~~~~~~~~~~~~~~~~~
In the case of data instances, the wrapper also applies the coercion turning
the representation type into the family instance type to cast the result of
the wrapper.  For example, consider the declarations

  data family Map k :: * -> *
  data instance Map (a, b) v = MapPair (Map a (Pair b v))

The tycon to which the datacon MapPair belongs gets a unique internal
name of the form :R123Map, and we call it the representation tycon.
In contrast, Map is the family tycon (accessible via
tyConFamInst_maybe). A coercion allows you to move between
representation and family type.  It is accessible from :R123Map via
tyConFamilyCoercion_maybe and has kind

  Co123Map a b v :: {Map (a, b) v ~ :R123Map a b v}

The wrapper and worker of MapPair get the types

        -- Wrapper
  $WMapPair :: forall a b v. Map a (Map a b v) -> Map (a, b) v
  $WMapPair a b v = MapPair a b v `cast` sym (Co123Map a b v)

        -- Worker
  MapPair :: forall a b v. Map a (Map a b v) -> :R123Map a b v

This coercion is conditionally applied by wrapFamInstBody.

It's a bit more complicated if the data instance is a GADT as well!

   data instance T [a] where
        T1 :: forall b. b -> T [Maybe b]

Hence we translate to

        -- Wrapper
  $WT1 :: forall b. b -> T [Maybe b]
  $WT1 b v = T1 (Maybe b) b (Maybe b) v
                        `cast` sym (Co7T (Maybe b))

        -- Worker
  T1 :: forall c b. (c ~ Maybe b) => b -> :R7T c

        -- Coercion from family type to representation type
  Co7T a :: T [a] ~ :R7T a

<<<<<<< HEAD
\begin{code}
mkDataConIds :: Name -> Name -> DataCon -> DataConIds
mkDataConIds wrap_name wkr_name data_con
  | isNewTyCon tycon                    -- Newtype, only has a worker
  = DCIds Nothing nt_work_id                 

  | any isBanged all_strict_marks      -- Algebraic, needs wrapper
    || not (null eq_spec)              -- NB: LoadIface.ifaceDeclImplicitBndrs
    || isFamInstTyCon tycon            --     depends on this test
  = DCIds (Just alg_wrap_id) wrk_id

  | otherwise                                -- Algebraic, no wrapper
  = DCIds Nothing wrk_id
  where
    (univ_tvs, ex_tvs, eq_spec, 
     other_theta, orig_arg_tys, res_ty) = dataConFullSig data_con
    tycon = dataConTyCon data_con       -- The representation TyCon (not family)

        ----------- Worker (algebraic data types only) --------------
        -- The *worker* for the data constructor is the function that
        -- takes the representation arguments and builds the constructor.
    wrk_id = mkGlobalId (DataConWorkId data_con) wkr_name
                        (dataConRepType data_con) wkr_info

    wkr_arity = dataConRepArity data_con
    wkr_info  = noCafIdInfo
                `setArityInfo`       wkr_arity
                `setStrictnessInfo`  wkr_sig
                `setUnfoldingInfo`   evaldUnfolding  -- Record that it's evaluated,
                                                        -- even if arity = 0

    wkr_sig = mkStrictSig (mkTopDmdType (replicate wkr_arity top) cpr_info)

        --      Note [Data-con worker strictness]
        -- Notice that we do *not* say the worker is strict
        -- even if the data constructor is declared strict
        --      e.g.    data T = MkT !(Int,Int)
        -- Why?  Because the *wrapper* is strict (and its unfolding has case
        -- expresssions that do the evals) but the *worker* itself is not.
        -- If we pretend it is strict then when we see
        --      case x of y -> $wMkT y
        -- the simplifier thinks that y is "sure to be evaluated" (because
        --  $wMkT is strict) and drops the case.  No, $wMkT is not strict.
        --
        -- When the simplifer sees a pattern 
        --      case e of MkT x -> ...
        -- it uses the dataConRepStrictness of MkT to mark x as evaluated;
        -- but that's fine... dataConRepStrictness comes from the data con
        -- not from the worker Id.

    cpr_info | isProductTyCon tycon && 
                  isDataTyCon tycon    &&
                  wkr_arity > 0        &&
                  wkr_arity <= mAX_CPR_SIZE        = cprRes
                | otherwise                        = topRes

        -- RetCPR is only true for products that are real data types;
        -- that is, not unboxed tuples or [non-recursive] newtypes

        ----------- Workers for newtypes --------------
    nt_work_id   = mkGlobalId (DataConWrapId data_con) wkr_name wrap_ty nt_work_info
    nt_work_info = noCafIdInfo          -- The NoCaf-ness is set by noCafIdInfo
                  `setArityInfo` 1      -- Arity 1
                  `setInlinePragInfo`    alwaysInlinePragma
                  `setUnfoldingInfo`     newtype_unf
    id_arg1      = mkTemplateLocal 1 (head orig_arg_tys)
    newtype_unf  = ASSERT2( isVanillaDataCon data_con &&
                            isSingleton orig_arg_tys, ppr data_con  )
			      -- Note [Newtype datacons]
                   mkCompulsoryUnfolding $ 
                   mkLams wrap_tvs $ Lam id_arg1 $ 
                   wrapNewTypeBody tycon res_ty_args (Var id_arg1)


        ----------- Wrapper --------------
        -- We used to include the stupid theta in the wrapper's args
        -- but now we don't.  Instead the type checker just injects these
        -- extra constraints where necessary.
    wrap_tvs    = (univ_tvs `minusList` map fst eq_spec) ++ ex_tvs
    res_ty_args = substTyVars (mkTopTvSubst eq_spec) univ_tvs
    ev_tys      = other_theta
    wrap_ty     = mkForAllTys wrap_tvs $ 
                  mkFunTys ev_tys $
                  mkFunTys orig_arg_tys $ res_ty

        ----------- Wrappers for algebraic data types -------------- 
    alg_wrap_id = mkGlobalId (DataConWrapId data_con) wrap_name wrap_ty alg_wrap_info
    alg_wrap_info = noCafIdInfo
                    `setArityInfo`         wrap_arity
                        -- It's important to specify the arity, so that partial
                        -- applications are treated as values
		    `setInlinePragInfo`    alwaysInlinePragma
                    `setUnfoldingInfo`     wrap_unf
                    `setStrictnessInfo` wrap_sig
                        -- We need to get the CAF info right here because TidyPgm
                        -- does not tidy the IdInfo of implicit bindings (like the wrapper)
                        -- so it not make sure that the CAF info is sane

    all_strict_marks = dataConExStricts data_con ++ dataConStrictMarks data_con

    wrap_sig = mkStrictSig (mkTopDmdType wrap_arg_dmds cpr_info)
    wrap_stricts = dropList eq_spec all_strict_marks
    wrap_arg_dmds = map mk_dmd wrap_stricts
    mk_dmd str | isBanged str = evalDmd
                  | otherwise    = top

        -- The Cpr info can be important inside INLINE rhss, where the
        -- wrapper constructor isn't inlined.
        -- And the argument strictness can be important too; we
        -- may not inline a contructor when it is partially applied.
        -- For example:
        --      data W = C !Int !Int !Int
        --      ...(let w = C x in ...(w p q)...)...
        -- we want to see that w is strict in its two arguments

    wrap_unf = mkInlineUnfolding (Just (length ev_args + length id_args)) wrap_rhs
    wrap_rhs = mkLams wrap_tvs $ 
               mkLams ev_args $
               mkLams id_args $
               foldr mk_case con_app 
                     (zip (ev_args ++ id_args) wrap_stricts)
                     i3 []
	     -- The ev_args is the evidence arguments *other than* the eq_spec
	     -- Because we are going to apply the eq_spec args manually in the
	     -- wrapper

    con_app _ rep_ids = wrapFamInstBody tycon res_ty_args $
                          Var wrk_id `mkTyApps`  res_ty_args
                                     `mkVarApps` ex_tvs                 
                                     `mkCoApps`  map (mkReflCo . snd) eq_spec
                                     `mkVarApps` reverse rep_ids
                            -- Dont box the eq_spec coercions since they are
                            -- marked as HsUnpack by mk_dict_strict_mark

    (ev_args,i2) = mkLocals 1  ev_tys
    (id_args,i3) = mkLocals i2 orig_arg_tys
    wrap_arity   = i3-1

    mk_case 
           :: (Id, HsBang)      -- Arg, strictness
           -> (Int -> [Id] -> CoreExpr) -- Body
           -> Int                       -- Next rep arg id
           -> [Id]                      -- Rep args so far, reversed
           -> CoreExpr
    mk_case (arg,strict) body i rep_args
          = case strict of
                HsNoBang -> body i (arg:rep_args)
                HsUnpack -> unboxProduct i (Var arg) (idType arg) the_body 
                      where
                        the_body i con_args = body i (reverse con_args ++ rep_args)
                _other  -- HsUnpackFailed and HsStrict
                   | isUnLiftedType (idType arg) -> body i (arg:rep_args)
                   | otherwise -> Case (Var arg) arg res_ty 
                                       [(DEFAULT,[], body i (arg:rep_args))]

mAX_CPR_SIZE :: Arity
mAX_CPR_SIZE = 10
-- We do not treat very big tuples as CPR-ish:
--      a) for a start we get into trouble because there aren't 
--         "enough" unboxed tuple types (a tiresome restriction, 
--         but hard to fix), 
--      b) more importantly, big unboxed tuples get returned mainly
--         on the stack, and are often then allocated in the heap
--         by the caller.  So doing CPR for them may in fact make
--         things worse.

mkLocals :: Int -> [Type] -> ([Id], Int)
mkLocals i tys = (zipWith mkTemplateLocal [i..i+n-1] tys, i+n)
               where
                 n = length tys
\end{code}
=======
>>>>>>> 71feb102

Note [Newtype datacons]
~~~~~~~~~~~~~~~~~~~~~~~
The "data constructor" for a newtype should always be vanilla.  At one
point this wasn't true, because the newtype arising from
     class C a => D a
looked like
       newtype T:D a = D:D (C a)
so the data constructor for T:C had a single argument, namely the
predicate (C a).  But now we treat that as an ordinary argument, not
part of the theta-type, so all is well.


%************************************************************************
%*                                                                      *
\subsection{Dictionary selectors}
%*                                                                      *
%************************************************************************

Selecting a field for a dictionary.  If there is just one field, then
there's nothing to do.  

Dictionary selectors may get nested forall-types.  Thus:

        class Foo a where
          op :: forall b. Ord b => a -> b -> b

Then the top-level type for op is

        op :: forall a. Foo a => 
              forall b. Ord b => 
              a -> b -> b

This is unlike ordinary record selectors, which have all the for-alls
at the outside.  When dealing with classes it's very convenient to
recover the original type signature from the class op selector.

\begin{code}
mkDictSelId :: DynFlags
            -> Bool	     -- True <=> don't include the unfolding
			     -- Little point on imports without -O, because the
			     -- dictionary itself won't be visible
 	    -> Name	     -- Name of one of the *value* selectors 
	       		     -- (dictionary superclass or method)
            -> Class -> Id
mkDictSelId dflags no_unf name clas
  = mkGlobalId (ClassOpId clas) name sel_ty info
  where
    sel_ty = mkForAllTys tyvars (mkFunTy (idType dict_id) (idType the_arg_id))
        -- We can't just say (exprType rhs), because that would give a type
        --      C a -> C a
        -- for a single-op class (after all, the selector is the identity)
        -- But it's type must expose the representation of the dictionary
        -- to get (say)         C a -> (a -> a)

    base_info = noCafIdInfo
                `setArityInfo`         1
                `setStrictnessInfo`    strict_sig
                `setUnfoldingInfo`     (if no_unf then noUnfolding
	                                else mkImplicitUnfolding dflags rhs)
		   -- In module where class op is defined, we must add
		   -- the unfolding, even though it'll never be inlined
		   -- becuase we use that to generate a top-level binding
		   -- for the ClassOp

    info | new_tycon = base_info `setInlinePragInfo` alwaysInlinePragma
    	   	   -- See Note [Single-method classes] in TcInstDcls
		   -- for why alwaysInlinePragma
         | otherwise = base_info  `setSpecInfo`       mkSpecInfo [rule]
		       		  `setInlinePragInfo` neverInlinePragma
		   -- Add a magic BuiltinRule, and never inline it
		   -- so that the rule is always available to fire.
		   -- See Note [ClassOp/DFun selection] in TcInstDcls

    n_ty_args = length tyvars

    -- This is the built-in rule that goes
    -- 	    op (dfT d1 d2) --->  opT d1 d2
    rule = BuiltinRule { ru_name = fsLit "Class op " `appendFS` 
    	   	       	 	     occNameFS (getOccName name)
                       , ru_fn    = name
    	               , ru_nargs = n_ty_args + 1
                       , ru_try   = dictSelRule val_index n_ty_args }

        -- The strictness signature is of the form U(AAAVAAAA) -> T
        -- where the V depends on which item we are selecting
        -- It's worth giving one, so that absence info etc is generated
        -- even if the selector isn't inlined

    strict_sig = mkStrictSig (mkTopDmdType [arg_dmd] topRes)
    arg_dmd | new_tycon = evalDmd
               | otherwise = mkProdDmd [ if the_arg_id == id then evalDmd else absDmd
                                          | id <- arg_ids ]


    tycon      	   = classTyCon clas
    new_tycon  	   = isNewTyCon tycon
    [data_con] 	   = tyConDataCons tycon
    tyvars     	   = dataConUnivTyVars data_con
    arg_tys    	   = dataConRepArgTys data_con	-- Includes the dictionary superclasses

    -- 'index' is a 0-index into the *value* arguments of the dictionary
    val_index      = assoc "MkId.mkDictSelId" sel_index_prs name
    sel_index_prs  = map idName (classAllSelIds clas) `zip` [0..]

    the_arg_id     = getNth arg_ids val_index
    pred       	   = mkClassPred clas (mkTyVarTys tyvars)
    dict_id    	   = mkTemplateLocal 1 pred
    arg_ids    	   = mkTemplateLocalsNum 2 arg_tys

    rhs = mkLams tyvars  (Lam dict_id   rhs_body)
    rhs_body | new_tycon = unwrapNewTypeBody tycon (map mkTyVarTy tyvars) (Var dict_id)
             | otherwise = Case (Var dict_id) dict_id (idType the_arg_id)
                                [(DataAlt data_con, arg_ids, varToCoreExpr the_arg_id)]
				-- varToCoreExpr needed for equality superclass selectors
				--   sel a b d = case x of { MkC _ (g:a~b) _ -> CO g }

dictSelRule :: Int -> Arity
            -> DynFlags -> Id -> IdUnfoldingFun -> [CoreExpr] -> Maybe CoreExpr
-- Tries to persuade the argument to look like a constructor
-- application, using exprIsConApp_maybe, and then selects
-- from it
--       sel_i t1..tk (D t1..tk op1 ... opm) = opi
--
dictSelRule val_index n_ty_args _ _ id_unf args
  | (dict_arg : _) <- drop n_ty_args args
  , Just (_, _, con_args) <- exprIsConApp_maybe id_unf dict_arg
  = Just (getNth con_args val_index)
  | otherwise
  = Nothing
\end{code}


%************************************************************************
%*                                                                      *
        Boxing and unboxing
%*                                                                      *
%************************************************************************


\begin{code}
mkDataConWorkId :: Name -> DataCon -> Id
mkDataConWorkId wkr_name data_con
  | isNewTyCon tycon
  = mkGlobalId (DataConWrapId data_con) wkr_name nt_wrap_ty nt_work_info
  | otherwise
  = mkGlobalId (DataConWorkId data_con) wkr_name alg_wkr_ty wkr_info

  where
    tycon = dataConTyCon data_con

        ----------- Workers for data types --------------
    alg_wkr_ty = dataConRepType data_con
    wkr_arity = dataConRepArity data_con
    wkr_info  = noCafIdInfo
                `setArityInfo`       wkr_arity
                `setStrictnessInfo`  Just wkr_sig
                `setUnfoldingInfo`   evaldUnfolding  -- Record that it's evaluated,
                                                     -- even if arity = 0

    wkr_sig = mkStrictSig (mkTopDmdType (replicate wkr_arity topDmd) (dataConCPR data_con))
        --      Note [Data-con worker strictness]
        -- Notice that we do *not* say the worker is strict
        -- even if the data constructor is declared strict
        --      e.g.    data T = MkT !(Int,Int)
        -- Why?  Because the *wrapper* is strict (and its unfolding has case
        -- expresssions that do the evals) but the *worker* itself is not.
        -- If we pretend it is strict then when we see
        --      case x of y -> $wMkT y
        -- the simplifier thinks that y is "sure to be evaluated" (because
        --  $wMkT is strict) and drops the case.  No, $wMkT is not strict.
        --
        -- When the simplifer sees a pattern 
        --      case e of MkT x -> ...
        -- it uses the dataConRepStrictness of MkT to mark x as evaluated;
        -- but that's fine... dataConRepStrictness comes from the data con
        -- not from the worker Id.

        ----------- Workers for newtypes --------------
    (nt_tvs, _, nt_arg_tys, _) = dataConSig data_con
    res_ty_args  = mkTyVarTys nt_tvs
    nt_wrap_ty   = dataConUserType data_con
    nt_work_info = noCafIdInfo          -- The NoCaf-ness is set by noCafIdInfo
                  `setArityInfo` 1      -- Arity 1
                  `setInlinePragInfo`    alwaysInlinePragma
                  `setUnfoldingInfo`     newtype_unf
    id_arg1      = mkTemplateLocal 1 (head nt_arg_tys)
    newtype_unf  = ASSERT2( isVanillaDataCon data_con &&
                            isSingleton nt_arg_tys, ppr data_con  )
			      -- Note [Newtype datacons]
                   mkCompulsoryUnfolding $ 
                   mkLams nt_tvs $ Lam id_arg1 $ 
                   wrapNewTypeBody tycon res_ty_args (Var id_arg1)

dataConCPR :: DataCon -> DmdResult
dataConCPR con
  | isProductTyCon tycon
  , isDataTyCon tycon
  , wkr_arity > 0
  , wkr_arity <= mAX_CPR_SIZE
  = retCPR
  | otherwise
  = TopRes
        -- RetCPR is only true for products that are real data types;
        -- that is, not unboxed tuples or [non-recursive] newtypes
  where
    tycon = dataConTyCon con
    wkr_arity = dataConRepArity con

    mAX_CPR_SIZE :: Arity
    mAX_CPR_SIZE = 10
    -- We do not treat very big tuples as CPR-ish:
    --      a) for a start we get into trouble because there aren't 
    --         "enough" unboxed tuple types (a tiresome restriction, 
    --         but hard to fix), 
    --      b) more importantly, big unboxed tuples get returned mainly
    --         on the stack, and are often then allocated in the heap
    --         by the caller.  So doing CPR for them may in fact make
    --         things worse.
\end{code}

-------------------------------------------------
--         Data constructor representation
-- 
-- This is where we decide how to wrap/unwrap the 
-- constructor fields
--
--------------------------------------------------


\begin{code}
type Unboxer = Var -> UniqSM ([Var], CoreExpr -> CoreExpr)
  -- Unbox: bind rep vars by decomposing src var

data Boxer = UnitBox | Boxer (TvSubst -> UniqSM ([Var], CoreExpr))
  -- Box:   build src arg using these rep vars

newtype DataConBoxer = DCB ([Type] -> [Var] -> UniqSM ([Var], [CoreBind]))
                       -- Bind these src-level vars, returning the
                       -- rep-level vars to bind in the pattern

mkDataConRep :: DynFlags -> FamInstEnvs -> Name -> DataCon -> UniqSM DataConRep
mkDataConRep dflags fam_envs wrap_name data_con
  | not wrapper_reqd
  = return NoDataConRep

  | otherwise
  = do { wrap_args <- mapM newLocal wrap_arg_tys
       ; wrap_body <- mk_rep_app (wrap_args `zip` dropList eq_spec unboxers) 
                                 initial_wrap_app

       ; let wrap_id = mkGlobalId (DataConWrapId data_con) wrap_name wrap_ty wrap_info
             wrap_info = noCafIdInfo
                    	 `setArityInfo`         wrap_arity
                    	     -- It's important to specify the arity, so that partial
                    	     -- applications are treated as values
		    	 `setInlinePragInfo`    alwaysInlinePragma
                    	 `setUnfoldingInfo`     wrap_unf
                    	 `setStrictnessInfo`    Just wrap_sig
                    	     -- We need to get the CAF info right here because TidyPgm
                    	     -- does not tidy the IdInfo of implicit bindings (like the wrapper)
                    	     -- so it not make sure that the CAF info is sane

    	     wrap_sig = mkStrictSig (mkTopDmdType wrap_arg_dmds (dataConCPR data_con))
    	     wrap_arg_dmds = map mk_dmd (dropList eq_spec wrap_bangs)
    	     mk_dmd str | isBanged str = evalDmd
    	                | otherwise    = lazyDmd
    	         -- The Cpr info can be important inside INLINE rhss, where the
    	         -- wrapper constructor isn't inlined.
    	         -- And the argument strictness can be important too; we
    	         -- may not inline a contructor when it is partially applied.
    	         -- For example:
    	         --      data W = C !Int !Int !Int
    	         --      ...(let w = C x in ...(w p q)...)...
    	         -- we want to see that w is strict in its two arguments

    	     wrap_unf = mkInlineUnfolding (Just wrap_arity) wrap_rhs
             wrap_tvs = (univ_tvs `minusList` map fst eq_spec) ++ ex_tvs
    	     wrap_rhs = mkLams wrap_tvs $ 
    	                mkLams wrap_args $
    	                wrapFamInstBody tycon res_ty_args $
                        wrap_body

       ; return (DCR { dcr_wrap_id = wrap_id
                     , dcr_boxer   = mk_boxer boxers
                     , dcr_arg_tys = rep_tys
                     , dcr_stricts = rep_strs
                     , dcr_bangs   = dropList ev_tys wrap_bangs }) }

  where
    (univ_tvs, ex_tvs, eq_spec, theta, orig_arg_tys, _) = dataConFullSig data_con
    res_ty_args  = substTyVars (mkTopTvSubst eq_spec) univ_tvs
    tycon        = dataConTyCon data_con       -- The representation TyCon (not family)
    wrap_ty      = dataConUserType data_con
    ev_tys       = eqSpecPreds eq_spec ++ theta
    all_arg_tys  = ev_tys                         ++ orig_arg_tys
    orig_bangs   = map mk_pred_strict_mark ev_tys ++ dataConStrictMarks data_con

    wrap_arg_tys = theta ++ orig_arg_tys
    wrap_arity   = length wrap_arg_tys
    	     -- The wrap_args are the arguments *other than* the eq_spec
    	     -- Because we are going to apply the eq_spec args manually in the
    	     -- wrapper

    (wrap_bangs, rep_tys_w_strs, wrappers)
       = unzip3 (zipWith (dataConArgRep dflags fam_envs) all_arg_tys orig_bangs)
    (unboxers, boxers) = unzip wrappers
    (rep_tys, rep_strs) = unzip (concat rep_tys_w_strs)

    wrapper_reqd = not (isNewTyCon tycon)  -- Newtypes have only a worker
                && (any isBanged orig_bangs   -- Some forcing/unboxing
                                              -- (includes eq_spec)
                    || isFamInstTyCon tycon)  -- Cast result

    initial_wrap_app = Var (dataConWorkId data_con)
                      `mkTyApps`  res_ty_args
    	              `mkVarApps` ex_tvs                 
    	              `mkCoApps`  map (mkReflCo . snd) eq_spec
    	                -- Dont box the eq_spec coercions since they are
    	                -- marked as HsUnpack by mk_dict_strict_mark

    mk_boxer :: [Boxer] -> DataConBoxer
    mk_boxer boxers = DCB (\ ty_args src_vars -> 
                      do { let ex_vars = takeList ex_tvs src_vars
                               subst1 = mkTopTvSubst (univ_tvs `zip` ty_args)
                               subst2 = extendTvSubstList subst1 ex_tvs 
                                                          (mkTyVarTys ex_vars)
                         ; (rep_ids, binds) <- go subst2 boxers (dropList ex_tvs src_vars)
                         ; return (ex_vars ++ rep_ids, binds) } )

    go _ [] src_vars = ASSERT2( null src_vars, ppr data_con ) return ([], [])
    go subst (UnitBox : boxers) (src_var : src_vars)
      = do { (rep_ids2, binds) <- go subst boxers src_vars
           ; return (src_var : rep_ids2, binds) }
    go subst (Boxer boxer : boxers) (src_var : src_vars)
      = do { (rep_ids1, arg)  <- boxer subst
           ; (rep_ids2, binds) <- go subst boxers src_vars
           ; return (rep_ids1 ++ rep_ids2, NonRec src_var arg : binds) }
    go _ (_:_) [] = pprPanic "mk_boxer" (ppr data_con)

    mk_rep_app :: [(Id,Unboxer)] -> CoreExpr -> UniqSM CoreExpr
    mk_rep_app [] con_app 
      = return con_app
    mk_rep_app ((wrap_arg, unboxer) : prs) con_app 
      = do { (rep_ids, unbox_fn) <- unboxer wrap_arg
           ; expr <- mk_rep_app prs (mkVarApps con_app rep_ids)
           ; return (unbox_fn expr) }

-------------------------
newLocal :: Type -> UniqSM Var
newLocal ty = do { uniq <- getUniqueUs 
                 ; return (mkSysLocal (fsLit "dt") uniq ty) }

-------------------------
dataConArgRep
   :: DynFlags 
   -> FamInstEnvs
   -> Type -> HsBang
   -> ( HsBang   -- Like input but with HsUnpackFailed if necy
      , [(Type, StrictnessMark)]   -- Rep types
      , (Unboxer, Boxer) )

dataConArgRep _ _ arg_ty HsNoBang
  = (HsNoBang, [(arg_ty, NotMarkedStrict)], (unitUnboxer, unitBoxer))

dataConArgRep dflags fam_envs arg_ty (HsBang user_unpack_prag) 
  | not (gopt Opt_OmitInterfacePragmas dflags) -- Don't unpack if -fomit-iface-pragmas
          -- Don't unpack if we aren't optimising; 
          -- rather arbitrarily, we use -fomit-iface-pragmas
          -- as the indication
  , let mb_co   = topNormaliseType fam_envs arg_ty
        arg_ty' = case mb_co of { Just (_,ty) -> ty; Nothing -> arg_ty }
  , isUnpackableType fam_envs arg_ty'
  , (rep_tys, wrappers) <- dataConArgUnpack arg_ty'
  , user_unpack_prag
    || gopt Opt_UnboxStrictFields dflags
    || (gopt Opt_UnboxSmallStrictFields dflags 
        && length rep_tys <= 1)  -- See Note [Unpack one-wide fields]
  = case mb_co of
      Nothing          -> (HsUnpack Nothing,   rep_tys, wrappers)
      Just (co,rep_ty) -> (HsUnpack (Just co), rep_tys, wrapCo co rep_ty wrappers)

  | otherwise  -- Record the strict-but-no-unpack decision
  = strict_but_not_unpacked arg_ty

dataConArgRep _ _ arg_ty HsStrict
  = strict_but_not_unpacked arg_ty

dataConArgRep _ _ arg_ty (HsUnpack Nothing)
  | (rep_tys, wrappers) <- dataConArgUnpack arg_ty
  = (HsUnpack Nothing, rep_tys, wrappers)

dataConArgRep _ _ _ (HsUnpack (Just co))
  | let co_rep_ty = pSnd (coercionKind co)
  , (rep_tys, wrappers) <- dataConArgUnpack co_rep_ty
  = (HsUnpack (Just co), rep_tys, wrapCo co co_rep_ty wrappers)

strict_but_not_unpacked :: Type -> (HsBang, [(Type,StrictnessMark)], (Unboxer, Boxer))
strict_but_not_unpacked arg_ty
  = (HsStrict, [(arg_ty, MarkedStrict)], (seqUnboxer, unitBoxer))

-------------------------
wrapCo :: Coercion -> Type -> (Unboxer, Boxer) -> (Unboxer, Boxer)
wrapCo co rep_ty (unbox_rep, box_rep)  -- co :: arg_ty ~ rep_ty
  = (unboxer, boxer)
  where
    unboxer arg_id = do { rep_id <- newLocal rep_ty
                        ; (rep_ids, rep_fn) <- unbox_rep rep_id
                        ; let co_bind = NonRec rep_id (Var arg_id `Cast` co)
                        ; return (rep_ids, Let co_bind . rep_fn) }
    boxer = Boxer $ \ subst -> 
            do { (rep_ids, rep_expr) 
                    <- case box_rep of
                         UnitBox -> do { rep_id <- newLocal (TcType.substTy subst rep_ty)
                                       ; return ([rep_id], Var rep_id) }
                         Boxer boxer -> boxer subst
               ; let sco = substCo (tvCvSubst subst) co
               ; return (rep_ids, rep_expr `Cast` mkSymCo sco) }

------------------------
seqUnboxer :: Unboxer
seqUnboxer v = return ([v], \e -> Case (Var v) v (exprType e) [(DEFAULT, [], e)])

unitUnboxer :: Unboxer
unitUnboxer v = return ([v], \e -> e)

unitBoxer :: Boxer
unitBoxer = UnitBox

-------------------------
dataConArgUnpack
   :: Type
   ->  ( [(Type, StrictnessMark)]   -- Rep types
       , (Unboxer, Boxer) )

dataConArgUnpack arg_ty
  | Just (tc, tc_args) <- splitTyConApp_maybe arg_ty
  , Just con <- tyConSingleDataCon_maybe tc
  , let rep_tys = dataConInstArgTys con tc_args
  = ASSERT( isVanillaDataCon con )
    ( rep_tys `zip` dataConRepStrictness con
    ,( \ arg_id ->
       do { rep_ids <- mapM newLocal rep_tys
          ; let unbox_fn body
                  = Case (Var arg_id) arg_id (exprType body)
                         [(DataAlt con, rep_ids, body)]
          ; return (rep_ids, unbox_fn) }
     , Boxer $ \ subst ->
       do { rep_ids <- mapM (newLocal . TcType.substTy subst) rep_tys
          ; return (rep_ids, Var (dataConWorkId con)
                             `mkTyApps` (substTys subst tc_args)
                             `mkVarApps` rep_ids ) } ) )
  | otherwise
  = pprPanic "dataConArgUnpack" (ppr arg_ty)
    -- An interface file specified Unpacked, but we couldn't unpack it

isUnpackableType :: FamInstEnvs -> Type -> Bool
-- True if we can unpack the UNPACK fields of the constructor
-- without involving the NameSet tycons
isUnpackableType fam_envs ty
  | Just (tc, _) <- splitTyConApp_maybe ty
  , Just con <- tyConSingleDataCon_maybe tc
  , isVanillaDataCon con
  = ok_con_args (unitNameSet (getName tc)) con
  | otherwise
  = False
  where
    ok_arg tcs (ty, bang) = no_unpack bang || ok_ty tcs norm_ty
        where
          norm_ty = case topNormaliseType fam_envs ty of
                      Just (_, ty) -> ty
                      Nothing      -> ty
    ok_ty tcs ty
      | Just (tc, _) <- splitTyConApp_maybe ty
      , let tc_name = getName tc
      =  not (tc_name `elemNameSet` tcs)
      && case tyConSingleDataCon_maybe tc of
            Just con | isVanillaDataCon con
                    -> ok_con_args (tcs `addOneToNameSet` getName tc) con
            _ -> True
      | otherwise 
      = True

    ok_con_args tcs con
       = all (ok_arg tcs) (dataConOrigArgTys con `zip` dataConStrictMarks con)

    no_unpack (HsBang True)   = False
    no_unpack (HsUnpack {})   = False
    no_unpack _               = True
\end{code}

Note [Unpack one-wide fields]
~~~~~~~~~~~~~~~~~~~~~~~~~~~~~
The flag UnboxSmallStrictFields ensures that any field that can
(safely) be unboxed to a word-sized unboxed field, should be so unboxed.
For example:

    data A = A Int#
    newtype B = B A
    data C = C !B
    data D = D !C
    data E = E !()
    data F = F !D
    data G = G !F !F

All of these should have an Int# as their representation, except
G which should have two Int#s.  

However 

    data T = T !(S Int)
    data S = S !a

Here we can represent T with an Int#.

Note [Recursive unboxing]
~~~~~~~~~~~~~~~~~~~~~~~~~
Be careful not to try to unbox this!
	data T = MkT {-# UNPACK #-} !T Int
Reason: consider
  data R = MkR {-# UNPACK #-} !S Int
  data S = MkS {-# UNPACK #-} !Int
The representation arguments of MkR are the *representation* arguments
of S (plus Int); the rep args of MkS are Int#.  This is obviously no
good for T, because then we'd get an infinite number of arguments.

But it's the *argument* type that matters. This is fine:
	data S = MkS S !Int
because Int is non-recursive.


Note [Unpack equality predicates]
~~~~~~~~~~~~~~~~~~~~~~~~~~~~~~~~~
If we have a GADT with a contructor C :: (a~[b]) => b -> T a
we definitely want that equality predicate *unboxed* so that it
takes no space at all.  This is easily done: just give it
an UNPACK pragma. The rest of the unpack/repack code does the
heavy lifting.  This one line makes every GADT take a word less
space for each equality predicate, so it's pretty important!


\begin{code}
mk_pred_strict_mark :: PredType -> HsBang
mk_pred_strict_mark pred 
  | isEqPred pred = HsUnpack Nothing	-- Note [Unpack equality predicates]
  | otherwise     = HsNoBang
\end{code}

%************************************************************************
%*                                                                      *
        Wrapping and unwrapping newtypes and type families
%*                                                                      *
%************************************************************************

\begin{code}
wrapNewTypeBody :: TyCon -> [Type] -> CoreExpr -> CoreExpr
-- The wrapper for the data constructor for a newtype looks like this:
--      newtype T a = MkT (a,Int)
--      MkT :: forall a. (a,Int) -> T a
--      MkT = /\a. \(x:(a,Int)). x `cast` sym (CoT a)
-- where CoT is the coercion TyCon assoicated with the newtype
--
-- The call (wrapNewTypeBody T [a] e) returns the
-- body of the wrapper, namely
--      e `cast` (CoT [a])
--
-- If a coercion constructor is provided in the newtype, then we use
-- it, otherwise the wrap/unwrap are both no-ops 
--
-- If the we are dealing with a newtype *instance*, we have a second coercion
-- identifying the family instance with the constructor of the newtype
-- instance.  This coercion is applied in any case (ie, composed with the
-- coercion constructor of the newtype or applied by itself).

wrapNewTypeBody tycon args result_expr
  = ASSERT( isNewTyCon tycon )
    wrapFamInstBody tycon args $
    mkCast result_expr (mkSymCo co)
  where
    co = mkUnbranchedAxInstCo (newTyConCo tycon) args

-- When unwrapping, we do *not* apply any family coercion, because this will
-- be done via a CoPat by the type checker.  We have to do it this way as
-- computing the right type arguments for the coercion requires more than just
-- a spliting operation (cf, TcPat.tcConPat).

unwrapNewTypeBody :: TyCon -> [Type] -> CoreExpr -> CoreExpr
unwrapNewTypeBody tycon args result_expr
  = ASSERT( isNewTyCon tycon )
    mkCast result_expr (mkUnbranchedAxInstCo (newTyConCo tycon) args)

-- If the type constructor is a representation type of a data instance, wrap
-- the expression into a cast adjusting the expression type, which is an
-- instance of the representation type, to the corresponding instance of the
-- family instance type.
-- See Note [Wrappers for data instance tycons]
wrapFamInstBody :: TyCon -> [Type] -> CoreExpr -> CoreExpr
wrapFamInstBody tycon args body
  | Just co_con <- tyConFamilyCoercion_maybe tycon
  = mkCast body (mkSymCo (mkUnbranchedAxInstCo co_con args))
  | otherwise
  = body

-- Same as `wrapFamInstBody`, but for type family instances, which are
-- represented by a `CoAxiom`, and not a `TyCon`
wrapTypeFamInstBody :: CoAxiom br -> Int -> [Type] -> CoreExpr -> CoreExpr
wrapTypeFamInstBody axiom ind args body
  = mkCast body (mkSymCo (mkAxInstCo axiom ind args))

wrapTypeUnbranchedFamInstBody :: CoAxiom Unbranched -> [Type] -> CoreExpr -> CoreExpr
wrapTypeUnbranchedFamInstBody axiom
  = wrapTypeFamInstBody axiom 0

unwrapFamInstScrut :: TyCon -> [Type] -> CoreExpr -> CoreExpr
unwrapFamInstScrut tycon args scrut
  | Just co_con <- tyConFamilyCoercion_maybe tycon
  = mkCast scrut (mkUnbranchedAxInstCo co_con args) -- data instances only
  | otherwise
  = scrut

unwrapTypeFamInstScrut :: CoAxiom br -> Int -> [Type] -> CoreExpr -> CoreExpr
unwrapTypeFamInstScrut axiom ind args scrut
  = mkCast scrut (mkAxInstCo axiom ind args)

unwrapTypeUnbranchedFamInstScrut :: CoAxiom Unbranched -> [Type] -> CoreExpr -> CoreExpr
unwrapTypeUnbranchedFamInstScrut axiom
  = unwrapTypeFamInstScrut axiom 0
\end{code}


%************************************************************************
%*                                                                      *
\subsection{Primitive operations}
%*                                                                      *
%************************************************************************

\begin{code}
mkPrimOpId :: PrimOp -> Id
mkPrimOpId prim_op 
  = id
  where
    (tyvars,arg_tys,res_ty, arity, strict_sig) = primOpSig prim_op
    ty   = mkForAllTys tyvars (mkFunTys arg_tys res_ty)
    name = mkWiredInName gHC_PRIM (primOpOcc prim_op) 
                         (mkPrimOpIdUnique (primOpTag prim_op))
                         (AnId id) UserSyntax
    id   = mkGlobalId (PrimOpId prim_op) name ty info
                
    info = noCafIdInfo
           `setSpecInfo`          mkSpecInfo (maybeToList $ primOpRules name prim_op)
           `setArityInfo`         arity
           `setStrictnessInfo`    strict_sig
           `setInlinePragInfo`    neverInlinePragma
               -- We give PrimOps a NOINLINE pragma so that we don't
               -- get silly warnings from Desugar.dsRule (the inline_shadows_rule 
               -- test) about a RULE conflicting with a possible inlining
               -- cf Trac #7287

-- For each ccall we manufacture a separate CCallOpId, giving it
-- a fresh unique, a type that is correct for this particular ccall,
-- and a CCall structure that gives the correct details about calling
-- convention etc.  
--
-- The *name* of this Id is a local name whose OccName gives the full
-- details of the ccall, type and all.  This means that the interface 
-- file reader can reconstruct a suitable Id

mkFCallId :: DynFlags -> Unique -> ForeignCall -> Type -> Id
mkFCallId dflags uniq fcall ty
  = ASSERT( isEmptyVarSet (tyVarsOfType ty) )
    -- A CCallOpId should have no free type variables; 
    -- when doing substitutions won't substitute over it
    mkGlobalId (FCallId fcall) name ty info
  where
    occ_str = showSDoc dflags (braces (ppr fcall <+> ppr ty))
    -- The "occurrence name" of a ccall is the full info about the
    -- ccall; it is encoded, but may have embedded spaces etc!

    name = mkFCallName uniq occ_str

    info = noCafIdInfo
           `setArityInfo`         arity
           `setStrictnessInfo`    strict_sig

    (_, tau)        = tcSplitForAllTys ty
    (arg_tys, _)    = tcSplitFunTys tau
    arity           = length arg_tys
    strict_sig      = mkStrictSig (mkTopDmdType (replicate arity evalDmd) topRes)
\end{code}


%************************************************************************
%*                                                                      *
\subsection{DictFuns and default methods}
%*                                                                      *
%************************************************************************

Important notes about dict funs and default methods
~~~~~~~~~~~~~~~~~~~~~~~~~~~~~~~~~~~~~~~~~~~~~~~~~~~
Dict funs and default methods are *not* ImplicitIds.  Their definition
involves user-written code, so we can't figure out their strictness etc
based on fixed info, as we can for constructors and record selectors (say).

We build them as LocalIds, but with External Names.  This ensures that
they are taken to account by free-variable finding and dependency
analysis (e.g. CoreFVs.exprFreeVars).

Why shouldn't they be bound as GlobalIds?  Because, in particular, if
they are globals, the specialiser floats dict uses above their defns,
which prevents good simplifications happening.  Also the strictness
analyser treats a occurrence of a GlobalId as imported and assumes it
contains strictness in its IdInfo, which isn't true if the thing is
bound in the same module as the occurrence.

It's OK for dfuns to be LocalIds, because we form the instance-env to
pass on to the next module (md_insts) in CoreTidy, afer tidying
and globalising the top-level Ids.

BUT make sure they are *exported* LocalIds (mkExportedLocalId) so 
that they aren't discarded by the occurrence analyser.

\begin{code}
mkDictFunId :: Name      -- Name to use for the dict fun;
            -> [TyVar]
            -> ThetaType
            -> Class 
            -> [Type]
            -> Id
-- Implements the DFun Superclass Invariant (see TcInstDcls)

mkDictFunId dfun_name tvs theta clas tys
  = mkExportedLocalVar (DFunId n_silent is_nt)
                       dfun_name
                       dfun_ty
                       vanillaIdInfo
  where
    is_nt = isNewTyCon (classTyCon clas)
    (n_silent, dfun_ty) = mkDictFunTy tvs theta clas tys

mkDictFunTy :: [TyVar] -> ThetaType -> Class -> [Type] -> (Int, Type)
mkDictFunTy tvs theta clas tys
  = (length silent_theta, dfun_ty)
  where
    dfun_ty = mkSigmaTy tvs (silent_theta ++ theta) (mkClassPred clas tys)
    silent_theta 
      | null tvs, null theta 
      = []
      | otherwise
      = filterOut discard $
        substTheta (zipTopTvSubst (classTyVars clas) tys)
                   (classSCTheta clas)
                   -- See Note [Silent Superclass Arguments]
    discard pred = any (`eqPred` pred) theta
                 -- See the DFun Superclass Invariant in TcInstDcls
\end{code}


%************************************************************************
%*                                                                      *
\subsection{Un-definable}
%*                                                                      *
%************************************************************************

These Ids can't be defined in Haskell.  They could be defined in
unfoldings in the wired-in GHC.Prim interface file, but we'd have to
ensure that they were definitely, definitely inlined, because there is
no curried identifier for them.  That's what mkCompulsoryUnfolding
does.  If we had a way to get a compulsory unfolding from an interface
file, we could do that, but we don't right now.

unsafeCoerce# isn't so much a PrimOp as a phantom identifier, that
just gets expanded into a type coercion wherever it occurs.  Hence we
add it as a built-in Id with an unfolding here.

The type variables we use here are "open" type variables: this means
they can unify with both unlifted and lifted types.  Hence we provide
another gun with which to shoot yourself in the foot.

\begin{code}
lazyIdName, unsafeCoerceName, nullAddrName, seqName, realWorldName, coercionTokenName :: Name
unsafeCoerceName  = mkWiredInIdName gHC_PRIM (fsLit "unsafeCoerce#") unsafeCoerceIdKey  unsafeCoerceId
nullAddrName      = mkWiredInIdName gHC_PRIM (fsLit "nullAddr#")     nullAddrIdKey      nullAddrId
seqName           = mkWiredInIdName gHC_PRIM (fsLit "seq")           seqIdKey           seqId
realWorldName     = mkWiredInIdName gHC_PRIM (fsLit "realWorld#")    realWorldPrimIdKey realWorldPrimId
lazyIdName        = mkWiredInIdName gHC_MAGIC (fsLit "lazy")         lazyIdKey           lazyId
coercionTokenName = mkWiredInIdName gHC_PRIM (fsLit "coercionToken#") coercionTokenIdKey coercionTokenId
\end{code}

\begin{code}
------------------------------------------------
-- unsafeCoerce# :: forall a b. a -> b
unsafeCoerceId :: Id
unsafeCoerceId
  = pcMiscPrelId unsafeCoerceName ty info
  where
    info = noCafIdInfo `setInlinePragInfo` alwaysInlinePragma
                       `setUnfoldingInfo`  mkCompulsoryUnfolding rhs
           

    ty  = mkForAllTys [openAlphaTyVar,openBetaTyVar]
                      (mkFunTy openAlphaTy openBetaTy)
    [x] = mkTemplateLocals [openAlphaTy]
    rhs = mkLams [openAlphaTyVar,openBetaTyVar,x] $
          Cast (Var x) (mkUnsafeCo openAlphaTy openBetaTy)

------------------------------------------------
nullAddrId :: Id
-- nullAddr# :: Addr#
-- The reason is is here is because we don't provide 
-- a way to write this literal in Haskell.
nullAddrId = pcMiscPrelId nullAddrName addrPrimTy info
  where
    info = noCafIdInfo `setInlinePragInfo` alwaysInlinePragma
                       `setUnfoldingInfo`  mkCompulsoryUnfolding (Lit nullAddrLit)

------------------------------------------------
seqId :: Id	-- See Note [seqId magic]
seqId = pcMiscPrelId seqName ty info
  where
    info = noCafIdInfo `setInlinePragInfo` alwaysInlinePragma
                       `setUnfoldingInfo`  mkCompulsoryUnfolding rhs
                       `setSpecInfo`       mkSpecInfo [seq_cast_rule]
           

    ty  = mkForAllTys [alphaTyVar,betaTyVar]
                      (mkFunTy alphaTy (mkFunTy betaTy betaTy))
              -- NB argBetaTyVar; see Note [seqId magic]

    [x,y] = mkTemplateLocals [alphaTy, betaTy]
    rhs = mkLams [alphaTyVar,betaTyVar,x,y] (Case (Var x) x betaTy [(DEFAULT, [], Var y)])

    -- See Note [Built-in RULES for seq]
    seq_cast_rule = BuiltinRule { ru_name  = fsLit "seq of cast"
                                , ru_fn    = seqName
                                , ru_nargs = 4
                                , ru_try   = match_seq_of_cast
                                }

match_seq_of_cast :: DynFlags -> Id -> IdUnfoldingFun -> [CoreExpr]
                  -> Maybe CoreExpr
    -- See Note [Built-in RULES for seq]
match_seq_of_cast _ _ _ [Type _, Type res_ty, Cast scrut co, expr]
  = Just (Var seqId `mkApps` [Type (pFst (coercionKind co)), Type res_ty,
                              scrut, expr])
match_seq_of_cast _ _ _ _ = Nothing

------------------------------------------------
lazyId :: Id	-- See Note [lazyId magic]
lazyId = pcMiscPrelId lazyIdName ty info
  where
    info = noCafIdInfo
    ty  = mkForAllTys [alphaTyVar] (mkFunTy alphaTy alphaTy)
\end{code}

Note [Unsafe coerce magic]
~~~~~~~~~~~~~~~~~~~~~~~~~~
We define a *primitive*
   GHC.Prim.unsafeCoerce#
and then in the base library we define the ordinary function
   Unsafe.Coerce.unsafeCoerce :: forall (a:*) (b:*). a -> b
   unsafeCoerce x = unsafeCoerce# x

Notice that unsafeCoerce has a civilized (albeit still dangerous)
polymorphic type, whose type args have kind *.  So you can't use it on
unboxed values (unsafeCoerce 3#).

In contrast unsafeCoerce# is even more dangerous because you *can* use
it on unboxed things, (unsafeCoerce# 3#) :: Int. Its type is
   forall (a:OpenKind) (b:OpenKind). a -> b

Note [seqId magic]
~~~~~~~~~~~~~~~~~~
'GHC.Prim.seq' is special in several ways. 

a) Its second arg can have an unboxed type
      x `seq` (v +# w)
   Hence its second type variable has ArgKind

b) Its fixity is set in LoadIface.ghcPrimIface

c) It has quite a bit of desugaring magic. 
   See DsUtils.lhs Note [Desugaring seq (1)] and (2) and (3)

d) There is some special rule handing: Note [User-defined RULES for seq]

e) See Note [Typing rule for seq] in TcExpr.

Note [User-defined RULES for seq]
~~~~~~~~~~~~~~~~~~~~~~~~~~~~~~~~~
Roman found situations where he had
      case (f n) of _ -> e
where he knew that f (which was strict in n) would terminate if n did.
Notice that the result of (f n) is discarded. So it makes sense to
transform to
      case n of _ -> e

Rather than attempt some general analysis to support this, I've added
enough support that you can do this using a rewrite rule:

  RULE "f/seq" forall n.  seq (f n) e = seq n e

You write that rule.  When GHC sees a case expression that discards
its result, it mentally transforms it to a call to 'seq' and looks for
a RULE.  (This is done in Simplify.rebuildCase.)  As usual, the
correctness of the rule is up to you.

To make this work, we need to be careful that the magical desugaring
done in Note [seqId magic] item (c) is *not* done on the LHS of a rule.
Or rather, we arrange to un-do it, in DsBinds.decomposeRuleLhs.

Note [Built-in RULES for seq]
~~~~~~~~~~~~~~~~~~~~~~~~~~~~
We also have the following built-in rule for seq

  seq (x `cast` co) y = seq x y

This eliminates unnecessary casts and also allows other seq rules to
match more often.  Notably,     

   seq (f x `cast` co) y  -->  seq (f x) y
  
and now a user-defined rule for seq (see Note [User-defined RULES for seq])
may fire.


Note [lazyId magic]
~~~~~~~~~~~~~~~~~~~
    lazy :: forall a?. a? -> a?   (i.e. works for unboxed types too)

Used to lazify pseq:   pseq a b = a `seq` lazy b

Also, no strictness: by being a built-in Id, all the info about lazyId comes from here,
not from GHC.Base.hi.   This is important, because the strictness
analyser will spot it as strict!

Also no unfolding in lazyId: it gets "inlined" by a HACK in CorePrep.
It's very important to do this inlining *after* unfoldings are exposed 
in the interface file.  Otherwise, the unfolding for (say) pseq in the
interface file will not mention 'lazy', so if we inline 'pseq' we'll totally
miss the very thing that 'lazy' was there for in the first place.
See Trac #3259 for a real world example.

lazyId is defined in GHC.Base, so we don't *have* to inline it.  If it
appears un-applied, we'll end up just calling it.

-------------------------------------------------------------
@realWorld#@ used to be a magic literal, \tr{void#}.  If things get
nasty as-is, change it back to a literal (@Literal@).

voidArgId is a Local Id used simply as an argument in functions
where we just want an arg to avoid having a thunk of unlifted type.
E.g.
        x = \ void :: State# RealWorld -> (# p, q #)

This comes up in strictness analysis

\begin{code}
realWorldPrimId :: Id
realWorldPrimId -- :: State# RealWorld
  = pcMiscPrelId realWorldName realWorldStatePrimTy
                 (noCafIdInfo `setUnfoldingInfo` evaldUnfolding)
        -- The evaldUnfolding makes it look that realWorld# is evaluated
        -- which in turn makes Simplify.interestingArg return True,
        -- which in turn makes INLINE things applied to realWorld# likely
        -- to be inlined

voidArgId :: Id
voidArgId       -- :: State# RealWorld
  = mkSysLocal (fsLit "void") voidArgIdKey realWorldStatePrimTy

coercionTokenId :: Id 	      -- :: () ~ ()
coercionTokenId -- Used to replace Coercion terms when we go to STG
  = pcMiscPrelId coercionTokenName 
                 (mkTyConApp eqPrimTyCon [liftedTypeKind, unitTy, unitTy])
                 noCafIdInfo
\end{code}


\begin{code}
pcMiscPrelId :: Name -> Type -> IdInfo -> Id
pcMiscPrelId name ty info
  = mkVanillaGlobalWithInfo name ty info
    -- We lie and say the thing is imported; otherwise, we get into
    -- a mess with dependency analysis; e.g., core2stg may heave in
    -- random calls to GHCbase.unpackPS__.  If GHCbase is the module
    -- being compiled, then it's just a matter of luck if the definition
    -- will be in "the right place" to be in scope.
\end{code}<|MERGE_RESOLUTION|>--- conflicted
+++ resolved
@@ -230,40 +230,166 @@
         -- Coercion from family type to representation type
   Co7T a :: T [a] ~ :R7T a
 
-<<<<<<< HEAD
+Note [Newtype datacons]
+~~~~~~~~~~~~~~~~~~~~~~~
+The "data constructor" for a newtype should always be vanilla.  At one
+point this wasn't true, because the newtype arising from
+     class C a => D a
+looked like
+       newtype T:D a = D:D (C a)
+so the data constructor for T:C had a single argument, namely the
+predicate (C a).  But now we treat that as an ordinary argument, not
+part of the theta-type, so all is well.
+
+
+%************************************************************************
+%*                                                                      *
+\subsection{Dictionary selectors}
+%*                                                                      *
+%************************************************************************
+
+Selecting a field for a dictionary.  If there is just one field, then
+there's nothing to do.  
+
+Dictionary selectors may get nested forall-types.  Thus:
+
+        class Foo a where
+          op :: forall b. Ord b => a -> b -> b
+
+Then the top-level type for op is
+
+        op :: forall a. Foo a => 
+              forall b. Ord b => 
+              a -> b -> b
+
+This is unlike ordinary record selectors, which have all the for-alls
+at the outside.  When dealing with classes it's very convenient to
+recover the original type signature from the class op selector.
+
 \begin{code}
-mkDataConIds :: Name -> Name -> DataCon -> DataConIds
-mkDataConIds wrap_name wkr_name data_con
-  | isNewTyCon tycon                    -- Newtype, only has a worker
-  = DCIds Nothing nt_work_id                 
-
-  | any isBanged all_strict_marks      -- Algebraic, needs wrapper
-    || not (null eq_spec)              -- NB: LoadIface.ifaceDeclImplicitBndrs
-    || isFamInstTyCon tycon            --     depends on this test
-  = DCIds (Just alg_wrap_id) wrk_id
-
-  | otherwise                                -- Algebraic, no wrapper
-  = DCIds Nothing wrk_id
-  where
-    (univ_tvs, ex_tvs, eq_spec, 
-     other_theta, orig_arg_tys, res_ty) = dataConFullSig data_con
-    tycon = dataConTyCon data_con       -- The representation TyCon (not family)
-
-        ----------- Worker (algebraic data types only) --------------
-        -- The *worker* for the data constructor is the function that
-        -- takes the representation arguments and builds the constructor.
-    wrk_id = mkGlobalId (DataConWorkId data_con) wkr_name
-                        (dataConRepType data_con) wkr_info
-
+mkDictSelId :: DynFlags
+            -> Bool	     -- True <=> don't include the unfolding
+			     -- Little point on imports without -O, because the
+			     -- dictionary itself won't be visible
+ 	    -> Name	     -- Name of one of the *value* selectors 
+	       		     -- (dictionary superclass or method)
+            -> Class -> Id
+mkDictSelId dflags no_unf name clas
+  = mkGlobalId (ClassOpId clas) name sel_ty info
+  where
+    sel_ty = mkForAllTys tyvars (mkFunTy (idType dict_id) (idType the_arg_id))
+        -- We can't just say (exprType rhs), because that would give a type
+        --      C a -> C a
+        -- for a single-op class (after all, the selector is the identity)
+        -- But it's type must expose the representation of the dictionary
+        -- to get (say)         C a -> (a -> a)
+
+    base_info = noCafIdInfo
+                `setArityInfo`         1
+                `setStrictnessInfo`    strict_sig
+                `setUnfoldingInfo`     (if no_unf then noUnfolding
+	                                else mkImplicitUnfolding dflags rhs)
+		   -- In module where class op is defined, we must add
+		   -- the unfolding, even though it'll never be inlined
+		   -- becuase we use that to generate a top-level binding
+		   -- for the ClassOp
+
+    info | new_tycon = base_info `setInlinePragInfo` alwaysInlinePragma
+    	   	   -- See Note [Single-method classes] in TcInstDcls
+		   -- for why alwaysInlinePragma
+         | otherwise = base_info  `setSpecInfo`       mkSpecInfo [rule]
+		       		  `setInlinePragInfo` neverInlinePragma
+		   -- Add a magic BuiltinRule, and never inline it
+		   -- so that the rule is always available to fire.
+		   -- See Note [ClassOp/DFun selection] in TcInstDcls
+
+    n_ty_args = length tyvars
+
+    -- This is the built-in rule that goes
+    -- 	    op (dfT d1 d2) --->  opT d1 d2
+    rule = BuiltinRule { ru_name = fsLit "Class op " `appendFS` 
+    	   	       	 	     occNameFS (getOccName name)
+                       , ru_fn    = name
+    	               , ru_nargs = n_ty_args + 1
+                       , ru_try   = dictSelRule val_index n_ty_args }
+
+        -- The strictness signature is of the form U(AAAVAAAA) -> T
+        -- where the V depends on which item we are selecting
+        -- It's worth giving one, so that absence info etc is generated
+        -- even if the selector isn't inlined
+
+    strict_sig = mkStrictSig (mkTopDmdType [arg_dmd] topRes)
+    arg_dmd | new_tycon = evalDmd
+               | otherwise = mkProdDmd [ if the_arg_id == id then evalDmd else absDmd
+                                          | id <- arg_ids ]
+
+
+    tycon      	   = classTyCon clas
+    new_tycon  	   = isNewTyCon tycon
+    [data_con] 	   = tyConDataCons tycon
+    tyvars     	   = dataConUnivTyVars data_con
+    arg_tys    	   = dataConRepArgTys data_con	-- Includes the dictionary superclasses
+
+    -- 'index' is a 0-index into the *value* arguments of the dictionary
+    val_index      = assoc "MkId.mkDictSelId" sel_index_prs name
+    sel_index_prs  = map idName (classAllSelIds clas) `zip` [0..]
+
+    the_arg_id     = getNth arg_ids val_index
+    pred       	   = mkClassPred clas (mkTyVarTys tyvars)
+    dict_id    	   = mkTemplateLocal 1 pred
+    arg_ids    	   = mkTemplateLocalsNum 2 arg_tys
+
+    rhs = mkLams tyvars  (Lam dict_id   rhs_body)
+    rhs_body | new_tycon = unwrapNewTypeBody tycon (map mkTyVarTy tyvars) (Var dict_id)
+             | otherwise = Case (Var dict_id) dict_id (idType the_arg_id)
+                                [(DataAlt data_con, arg_ids, varToCoreExpr the_arg_id)]
+				-- varToCoreExpr needed for equality superclass selectors
+				--   sel a b d = case x of { MkC _ (g:a~b) _ -> CO g }
+
+dictSelRule :: Int -> Arity
+            -> DynFlags -> Id -> IdUnfoldingFun -> [CoreExpr] -> Maybe CoreExpr
+-- Tries to persuade the argument to look like a constructor
+-- application, using exprIsConApp_maybe, and then selects
+-- from it
+--       sel_i t1..tk (D t1..tk op1 ... opm) = opi
+--
+dictSelRule val_index n_ty_args _ _ id_unf args
+  | (dict_arg : _) <- drop n_ty_args args
+  , Just (_, _, con_args) <- exprIsConApp_maybe id_unf dict_arg
+  = Just (getNth con_args val_index)
+  | otherwise
+  = Nothing
+\end{code}
+
+
+%************************************************************************
+%*                                                                      *
+        Boxing and unboxing
+%*                                                                      *
+%************************************************************************
+
+
+\begin{code}
+mkDataConWorkId :: Name -> DataCon -> Id
+mkDataConWorkId wkr_name data_con
+  | isNewTyCon tycon
+  = mkGlobalId (DataConWrapId data_con) wkr_name nt_wrap_ty nt_work_info
+  | otherwise
+  = mkGlobalId (DataConWorkId data_con) wkr_name alg_wkr_ty wkr_info
+
+  where
+    tycon = dataConTyCon data_con
+
+        ----------- Workers for data types --------------
+    alg_wkr_ty = dataConRepType data_con
     wkr_arity = dataConRepArity data_con
     wkr_info  = noCafIdInfo
                 `setArityInfo`       wkr_arity
-                `setStrictnessInfo`  wkr_sig
+                `setStrictnessInfo`  Just wkr_sig
                 `setUnfoldingInfo`   evaldUnfolding  -- Record that it's evaluated,
-                                                        -- even if arity = 0
-
-    wkr_sig = mkStrictSig (mkTopDmdType (replicate wkr_arity top) cpr_info)
-
+                                                     -- even if arity = 0
+
+    wkr_sig = mkStrictSig (mkTopDmdType (replicate wkr_arity top) (dataConCPR data_con))
         --      Note [Data-con worker strictness]
         -- Notice that we do *not* say the worker is strict
         -- even if the data constructor is declared strict
@@ -281,307 +407,6 @@
         -- but that's fine... dataConRepStrictness comes from the data con
         -- not from the worker Id.
 
-    cpr_info | isProductTyCon tycon && 
-                  isDataTyCon tycon    &&
-                  wkr_arity > 0        &&
-                  wkr_arity <= mAX_CPR_SIZE        = cprRes
-                | otherwise                        = topRes
-
-        -- RetCPR is only true for products that are real data types;
-        -- that is, not unboxed tuples or [non-recursive] newtypes
-
-        ----------- Workers for newtypes --------------
-    nt_work_id   = mkGlobalId (DataConWrapId data_con) wkr_name wrap_ty nt_work_info
-    nt_work_info = noCafIdInfo          -- The NoCaf-ness is set by noCafIdInfo
-                  `setArityInfo` 1      -- Arity 1
-                  `setInlinePragInfo`    alwaysInlinePragma
-                  `setUnfoldingInfo`     newtype_unf
-    id_arg1      = mkTemplateLocal 1 (head orig_arg_tys)
-    newtype_unf  = ASSERT2( isVanillaDataCon data_con &&
-                            isSingleton orig_arg_tys, ppr data_con  )
-			      -- Note [Newtype datacons]
-                   mkCompulsoryUnfolding $ 
-                   mkLams wrap_tvs $ Lam id_arg1 $ 
-                   wrapNewTypeBody tycon res_ty_args (Var id_arg1)
-
-
-        ----------- Wrapper --------------
-        -- We used to include the stupid theta in the wrapper's args
-        -- but now we don't.  Instead the type checker just injects these
-        -- extra constraints where necessary.
-    wrap_tvs    = (univ_tvs `minusList` map fst eq_spec) ++ ex_tvs
-    res_ty_args = substTyVars (mkTopTvSubst eq_spec) univ_tvs
-    ev_tys      = other_theta
-    wrap_ty     = mkForAllTys wrap_tvs $ 
-                  mkFunTys ev_tys $
-                  mkFunTys orig_arg_tys $ res_ty
-
-        ----------- Wrappers for algebraic data types -------------- 
-    alg_wrap_id = mkGlobalId (DataConWrapId data_con) wrap_name wrap_ty alg_wrap_info
-    alg_wrap_info = noCafIdInfo
-                    `setArityInfo`         wrap_arity
-                        -- It's important to specify the arity, so that partial
-                        -- applications are treated as values
-		    `setInlinePragInfo`    alwaysInlinePragma
-                    `setUnfoldingInfo`     wrap_unf
-                    `setStrictnessInfo` wrap_sig
-                        -- We need to get the CAF info right here because TidyPgm
-                        -- does not tidy the IdInfo of implicit bindings (like the wrapper)
-                        -- so it not make sure that the CAF info is sane
-
-    all_strict_marks = dataConExStricts data_con ++ dataConStrictMarks data_con
-
-    wrap_sig = mkStrictSig (mkTopDmdType wrap_arg_dmds cpr_info)
-    wrap_stricts = dropList eq_spec all_strict_marks
-    wrap_arg_dmds = map mk_dmd wrap_stricts
-    mk_dmd str | isBanged str = evalDmd
-                  | otherwise    = top
-
-        -- The Cpr info can be important inside INLINE rhss, where the
-        -- wrapper constructor isn't inlined.
-        -- And the argument strictness can be important too; we
-        -- may not inline a contructor when it is partially applied.
-        -- For example:
-        --      data W = C !Int !Int !Int
-        --      ...(let w = C x in ...(w p q)...)...
-        -- we want to see that w is strict in its two arguments
-
-    wrap_unf = mkInlineUnfolding (Just (length ev_args + length id_args)) wrap_rhs
-    wrap_rhs = mkLams wrap_tvs $ 
-               mkLams ev_args $
-               mkLams id_args $
-               foldr mk_case con_app 
-                     (zip (ev_args ++ id_args) wrap_stricts)
-                     i3 []
-	     -- The ev_args is the evidence arguments *other than* the eq_spec
-	     -- Because we are going to apply the eq_spec args manually in the
-	     -- wrapper
-
-    con_app _ rep_ids = wrapFamInstBody tycon res_ty_args $
-                          Var wrk_id `mkTyApps`  res_ty_args
-                                     `mkVarApps` ex_tvs                 
-                                     `mkCoApps`  map (mkReflCo . snd) eq_spec
-                                     `mkVarApps` reverse rep_ids
-                            -- Dont box the eq_spec coercions since they are
-                            -- marked as HsUnpack by mk_dict_strict_mark
-
-    (ev_args,i2) = mkLocals 1  ev_tys
-    (id_args,i3) = mkLocals i2 orig_arg_tys
-    wrap_arity   = i3-1
-
-    mk_case 
-           :: (Id, HsBang)      -- Arg, strictness
-           -> (Int -> [Id] -> CoreExpr) -- Body
-           -> Int                       -- Next rep arg id
-           -> [Id]                      -- Rep args so far, reversed
-           -> CoreExpr
-    mk_case (arg,strict) body i rep_args
-          = case strict of
-                HsNoBang -> body i (arg:rep_args)
-                HsUnpack -> unboxProduct i (Var arg) (idType arg) the_body 
-                      where
-                        the_body i con_args = body i (reverse con_args ++ rep_args)
-                _other  -- HsUnpackFailed and HsStrict
-                   | isUnLiftedType (idType arg) -> body i (arg:rep_args)
-                   | otherwise -> Case (Var arg) arg res_ty 
-                                       [(DEFAULT,[], body i (arg:rep_args))]
-
-mAX_CPR_SIZE :: Arity
-mAX_CPR_SIZE = 10
--- We do not treat very big tuples as CPR-ish:
---      a) for a start we get into trouble because there aren't 
---         "enough" unboxed tuple types (a tiresome restriction, 
---         but hard to fix), 
---      b) more importantly, big unboxed tuples get returned mainly
---         on the stack, and are often then allocated in the heap
---         by the caller.  So doing CPR for them may in fact make
---         things worse.
-
-mkLocals :: Int -> [Type] -> ([Id], Int)
-mkLocals i tys = (zipWith mkTemplateLocal [i..i+n-1] tys, i+n)
-               where
-                 n = length tys
-\end{code}
-=======
->>>>>>> 71feb102
-
-Note [Newtype datacons]
-~~~~~~~~~~~~~~~~~~~~~~~
-The "data constructor" for a newtype should always be vanilla.  At one
-point this wasn't true, because the newtype arising from
-     class C a => D a
-looked like
-       newtype T:D a = D:D (C a)
-so the data constructor for T:C had a single argument, namely the
-predicate (C a).  But now we treat that as an ordinary argument, not
-part of the theta-type, so all is well.
-
-
-%************************************************************************
-%*                                                                      *
-\subsection{Dictionary selectors}
-%*                                                                      *
-%************************************************************************
-
-Selecting a field for a dictionary.  If there is just one field, then
-there's nothing to do.  
-
-Dictionary selectors may get nested forall-types.  Thus:
-
-        class Foo a where
-          op :: forall b. Ord b => a -> b -> b
-
-Then the top-level type for op is
-
-        op :: forall a. Foo a => 
-              forall b. Ord b => 
-              a -> b -> b
-
-This is unlike ordinary record selectors, which have all the for-alls
-at the outside.  When dealing with classes it's very convenient to
-recover the original type signature from the class op selector.
-
-\begin{code}
-mkDictSelId :: DynFlags
-            -> Bool	     -- True <=> don't include the unfolding
-			     -- Little point on imports without -O, because the
-			     -- dictionary itself won't be visible
- 	    -> Name	     -- Name of one of the *value* selectors 
-	       		     -- (dictionary superclass or method)
-            -> Class -> Id
-mkDictSelId dflags no_unf name clas
-  = mkGlobalId (ClassOpId clas) name sel_ty info
-  where
-    sel_ty = mkForAllTys tyvars (mkFunTy (idType dict_id) (idType the_arg_id))
-        -- We can't just say (exprType rhs), because that would give a type
-        --      C a -> C a
-        -- for a single-op class (after all, the selector is the identity)
-        -- But it's type must expose the representation of the dictionary
-        -- to get (say)         C a -> (a -> a)
-
-    base_info = noCafIdInfo
-                `setArityInfo`         1
-                `setStrictnessInfo`    strict_sig
-                `setUnfoldingInfo`     (if no_unf then noUnfolding
-	                                else mkImplicitUnfolding dflags rhs)
-		   -- In module where class op is defined, we must add
-		   -- the unfolding, even though it'll never be inlined
-		   -- becuase we use that to generate a top-level binding
-		   -- for the ClassOp
-
-    info | new_tycon = base_info `setInlinePragInfo` alwaysInlinePragma
-    	   	   -- See Note [Single-method classes] in TcInstDcls
-		   -- for why alwaysInlinePragma
-         | otherwise = base_info  `setSpecInfo`       mkSpecInfo [rule]
-		       		  `setInlinePragInfo` neverInlinePragma
-		   -- Add a magic BuiltinRule, and never inline it
-		   -- so that the rule is always available to fire.
-		   -- See Note [ClassOp/DFun selection] in TcInstDcls
-
-    n_ty_args = length tyvars
-
-    -- This is the built-in rule that goes
-    -- 	    op (dfT d1 d2) --->  opT d1 d2
-    rule = BuiltinRule { ru_name = fsLit "Class op " `appendFS` 
-    	   	       	 	     occNameFS (getOccName name)
-                       , ru_fn    = name
-    	               , ru_nargs = n_ty_args + 1
-                       , ru_try   = dictSelRule val_index n_ty_args }
-
-        -- The strictness signature is of the form U(AAAVAAAA) -> T
-        -- where the V depends on which item we are selecting
-        -- It's worth giving one, so that absence info etc is generated
-        -- even if the selector isn't inlined
-
-    strict_sig = mkStrictSig (mkTopDmdType [arg_dmd] topRes)
-    arg_dmd | new_tycon = evalDmd
-               | otherwise = mkProdDmd [ if the_arg_id == id then evalDmd else absDmd
-                                          | id <- arg_ids ]
-
-
-    tycon      	   = classTyCon clas
-    new_tycon  	   = isNewTyCon tycon
-    [data_con] 	   = tyConDataCons tycon
-    tyvars     	   = dataConUnivTyVars data_con
-    arg_tys    	   = dataConRepArgTys data_con	-- Includes the dictionary superclasses
-
-    -- 'index' is a 0-index into the *value* arguments of the dictionary
-    val_index      = assoc "MkId.mkDictSelId" sel_index_prs name
-    sel_index_prs  = map idName (classAllSelIds clas) `zip` [0..]
-
-    the_arg_id     = getNth arg_ids val_index
-    pred       	   = mkClassPred clas (mkTyVarTys tyvars)
-    dict_id    	   = mkTemplateLocal 1 pred
-    arg_ids    	   = mkTemplateLocalsNum 2 arg_tys
-
-    rhs = mkLams tyvars  (Lam dict_id   rhs_body)
-    rhs_body | new_tycon = unwrapNewTypeBody tycon (map mkTyVarTy tyvars) (Var dict_id)
-             | otherwise = Case (Var dict_id) dict_id (idType the_arg_id)
-                                [(DataAlt data_con, arg_ids, varToCoreExpr the_arg_id)]
-				-- varToCoreExpr needed for equality superclass selectors
-				--   sel a b d = case x of { MkC _ (g:a~b) _ -> CO g }
-
-dictSelRule :: Int -> Arity
-            -> DynFlags -> Id -> IdUnfoldingFun -> [CoreExpr] -> Maybe CoreExpr
--- Tries to persuade the argument to look like a constructor
--- application, using exprIsConApp_maybe, and then selects
--- from it
---       sel_i t1..tk (D t1..tk op1 ... opm) = opi
---
-dictSelRule val_index n_ty_args _ _ id_unf args
-  | (dict_arg : _) <- drop n_ty_args args
-  , Just (_, _, con_args) <- exprIsConApp_maybe id_unf dict_arg
-  = Just (getNth con_args val_index)
-  | otherwise
-  = Nothing
-\end{code}
-
-
-%************************************************************************
-%*                                                                      *
-        Boxing and unboxing
-%*                                                                      *
-%************************************************************************
-
-
-\begin{code}
-mkDataConWorkId :: Name -> DataCon -> Id
-mkDataConWorkId wkr_name data_con
-  | isNewTyCon tycon
-  = mkGlobalId (DataConWrapId data_con) wkr_name nt_wrap_ty nt_work_info
-  | otherwise
-  = mkGlobalId (DataConWorkId data_con) wkr_name alg_wkr_ty wkr_info
-
-  where
-    tycon = dataConTyCon data_con
-
-        ----------- Workers for data types --------------
-    alg_wkr_ty = dataConRepType data_con
-    wkr_arity = dataConRepArity data_con
-    wkr_info  = noCafIdInfo
-                `setArityInfo`       wkr_arity
-                `setStrictnessInfo`  Just wkr_sig
-                `setUnfoldingInfo`   evaldUnfolding  -- Record that it's evaluated,
-                                                     -- even if arity = 0
-
-    wkr_sig = mkStrictSig (mkTopDmdType (replicate wkr_arity topDmd) (dataConCPR data_con))
-        --      Note [Data-con worker strictness]
-        -- Notice that we do *not* say the worker is strict
-        -- even if the data constructor is declared strict
-        --      e.g.    data T = MkT !(Int,Int)
-        -- Why?  Because the *wrapper* is strict (and its unfolding has case
-        -- expresssions that do the evals) but the *worker* itself is not.
-        -- If we pretend it is strict then when we see
-        --      case x of y -> $wMkT y
-        -- the simplifier thinks that y is "sure to be evaluated" (because
-        --  $wMkT is strict) and drops the case.  No, $wMkT is not strict.
-        --
-        -- When the simplifer sees a pattern 
-        --      case e of MkT x -> ...
-        -- it uses the dataConRepStrictness of MkT to mark x as evaluated;
-        -- but that's fine... dataConRepStrictness comes from the data con
-        -- not from the worker Id.
-
         ----------- Workers for newtypes --------------
     (nt_tvs, _, nt_arg_tys, _) = dataConSig data_con
     res_ty_args  = mkTyVarTys nt_tvs
@@ -604,9 +429,9 @@
   , isDataTyCon tycon
   , wkr_arity > 0
   , wkr_arity <= mAX_CPR_SIZE
-  = retCPR
+  = cprRes
   | otherwise
-  = TopRes
+  = topRes
         -- RetCPR is only true for products that are real data types;
         -- that is, not unboxed tuples or [non-recursive] newtypes
   where
@@ -670,7 +495,7 @@
     	     wrap_sig = mkStrictSig (mkTopDmdType wrap_arg_dmds (dataConCPR data_con))
     	     wrap_arg_dmds = map mk_dmd (dropList eq_spec wrap_bangs)
     	     mk_dmd str | isBanged str = evalDmd
-    	                | otherwise    = lazyDmd
+    	                | otherwise    = top
     	         -- The Cpr info can be important inside INLINE rhss, where the
     	         -- wrapper constructor isn't inlined.
     	         -- And the argument strictness can be important too; we
