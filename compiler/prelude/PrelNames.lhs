--- conflicted
+++ resolved
@@ -1229,12 +1229,8 @@
 constructorClassKey = mkPreludeClassUnique 40
 selectorClassKey    = mkPreludeClassUnique 41
 
-<<<<<<< HEAD
+-- SingI: see Note [SingI and EvLit] in TcEvidence
 singIClassNameKey :: Unique
-=======
--- SingI: see Note [SingI and EvLit] in TcEvidence
-singIClassNameKey, typeNatLeqClassNameKey :: Unique
->>>>>>> 6387eba8
 singIClassNameKey       = mkPreludeClassUnique 42
 
 ghciIoClassKey :: Unique
