--- conflicted
+++ resolved
@@ -538,13 +538,8 @@
 exprIsCheap :: CoreExpr -> Bool
 exprIsCheap = exprIsCheap' isCheapApp
 
-<<<<<<< HEAD
 isCheapApp :: CheapAppFun
 isCheapApp fn n_val_args = isDataConWorkId fn || n_val_args < idArity fn
-=======
-exprIsExpandable :: CoreExpr -> Bool
-exprIsExpandable = exprIsCheap' isExpandableApp -- See Note [CONLIKE pragma] in BasicTypes
->>>>>>> 6dfd9016
 
 type CheapAppFun = Id -> Int -> Bool
 
@@ -574,16 +569,15 @@
         -- Non-strict lets do allocation so we don't treat them as cheap
         -- See also
 
-<<<<<<< HEAD
 exprIsCheap' good_app other_expr 	-- Applications and variables
   = go other_expr 0
   where
 	-- Accumulate value arguments, then decide
     go (Cast e _) n_val_args = go e n_val_args
     go (App f a) n_val_args 
-       | isRuntimeArg a      = exprIsCheap' good_app a && go f (n_val_args + 1)
+       | isRuntimeArg a = exprIsCheap' good_app a && go f (n_val_args + 1)
                                 -- Note [Args in exprIsCheap]
-       | otherwise           = go f n_val_args
+       | otherwise      = go f n_val_args
 
     go (Var f) n_val_args
       | n_val_args == 0    -- Just a type application of a
@@ -599,34 +593,9 @@
 	  	-- always gives bottom; we treat this as cheap
 	  	-- because it certainly doesn't need to be shared!
 	
-=======
-exprIsCheap' good_app other_expr        -- Applications and variables
-  = go other_expr []
-  where
-        -- Accumulate value arguments, then decide
-    go (Cast e _) val_args                 = go e val_args
-    go (App f a) val_args | isRuntimeArg a = go f (a:val_args)
-                          | otherwise      = go f val_args
-
-    go (Var _) [] = True        -- Just a type application of a variable
-                                -- (f t1 t2 t3) counts as WHNF
-    go (Var f) args
-        = case idDetails f of
-                RecSelId {}                  -> go_sel args
-                ClassOpId {}                 -> go_sel args
-                PrimOpId op                  -> go_primop op args
-                _ | good_app f (length args) -> go_pap args
-                  | isBottomingId f          -> True
-                  | otherwise                -> False
-                        -- Application of a function which
-                        -- always gives bottom; we treat this as cheap
-                        -- because it certainly doesn't need to be shared!
-
->>>>>>> 6dfd9016
     go _ _ = False
 
     --------------
-<<<<<<< HEAD
     go_primop op = primOpIsCheap op
  	-- In principle we should worry about primops
  	-- that return a type variable, since the result
@@ -640,38 +609,6 @@
        -- lambda.  Particularly for dictionary field selection.
        -- BUT: Take care with (sel d x)!  The (sel d) might be cheap, but
        -- there's no guarantee that (sel d x) will be too.  Hence (n_val_args <= 1)
-
-=======
-    go_pap args = all (exprIsCheap' good_app) args
-        -- Used to be "all exprIsTrivial args" due to concerns about
-        -- duplicating nested constructor applications, but see #4978.
-        -- The principle here is that
-        --    let x = a +# b in c *# x
-        -- should behave equivalently to
-        --    c *# (a +# b)
-        -- Since lets with cheap RHSs are accepted,
-        -- so should paps with cheap arguments
-
-    --------------
-    go_primop op args = primOpIsCheap op && all (exprIsCheap' good_app) args
-        -- In principle we should worry about primops
-        -- that return a type variable, since the result
-        -- might be applied to something, but I'm not going
-        -- to bother to check the number of args
-
-    --------------
-    go_sel [arg] = exprIsCheap' good_app arg    -- I'm experimenting with making record selection
-    go_sel _     = False                -- look cheap, so we will substitute it inside a
-                                        -- lambda.  Particularly for dictionary field selection.
-                -- BUT: Take care with (sel d x)!  The (sel d) might be cheap, but
-                --      there's no guarantee that (sel d x) will be too.  Hence (n_val_args == 1)
-
-isCheapApp :: CheapAppFun
-isCheapApp fn n_val_args
-  = isDataConWorkId fn
-  || n_val_args < idArity fn
->>>>>>> 6dfd9016
-
 
 exprIsExpandable :: CoreExpr -> Bool
 -- See Note [CONLIKE pragma] in BasicTypes
