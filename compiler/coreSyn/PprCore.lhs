%
% (c) The University of Glasgow 2006
% (c) The AQUA Project, Glasgow University, 1996-1998
%

Printing of Core syntax

\begin{code}
module PprCore (
	pprCoreExpr, pprParendExpr,
	pprCoreBinding, pprCoreBindings, pprCoreAlt,
	pprRules
    ) where

import CoreSyn
import CostCentre
import Var
import Id
import IdInfo
import Demand
import DataCon
import TyCon
import Type
import Coercion
import StaticFlags
import BasicTypes
import Util
import Outputable
import FastString
\end{code}

%************************************************************************
%*									*
\subsection{Public interfaces for Core printing (excluding instances)}
%*									*
%************************************************************************

@pprParendCoreExpr@ puts parens around non-atomic Core expressions.

\begin{code}
pprCoreBindings :: OutputableBndr b => [Bind b] -> SDoc
pprCoreBinding  :: OutputableBndr b => Bind b  -> SDoc
pprCoreExpr     :: OutputableBndr b => Expr b  -> SDoc
pprParendExpr   :: OutputableBndr b => Expr b  -> SDoc

pprCoreBindings = pprTopBinds
pprCoreBinding  = pprTopBind 

instance OutputableBndr b => Outputable (Bind b) where
    ppr bind = ppr_bind bind

instance OutputableBndr b => Outputable (Expr b) where
    ppr expr = pprCoreExpr expr
\end{code}


%************************************************************************
%*									*
\subsection{The guts}
%*									*
%************************************************************************

\begin{code}
pprTopBinds :: OutputableBndr a => [Bind a] -> SDoc
pprTopBinds binds = vcat (map pprTopBind binds)

pprTopBind :: OutputableBndr a => Bind a -> SDoc
pprTopBind (NonRec binder expr)
 = ppr_binding (binder,expr) $$ blankLine

pprTopBind (Rec [])
  = ptext (sLit "Rec { }")
pprTopBind (Rec (b:bs))
  = vcat [ptext (sLit "Rec {"),
	  ppr_binding b,
	  vcat [blankLine $$ ppr_binding b | b <- bs],
	  ptext (sLit "end Rec }"),
	  blankLine]
\end{code}

\begin{code}
ppr_bind :: OutputableBndr b => Bind b -> SDoc

ppr_bind (NonRec val_bdr expr) = ppr_binding (val_bdr, expr)
ppr_bind (Rec binds)  	       = vcat (map pp binds)
			       where
				 pp bind = ppr_binding bind <> semi

ppr_binding :: OutputableBndr b => (b, Expr b) -> SDoc
ppr_binding (val_bdr, expr)
  = pprBndr LetBind val_bdr $$ 
    hang (ppr val_bdr <+> equals) 2 (pprCoreExpr expr)
\end{code}

\begin{code}
pprParendExpr   expr = ppr_expr parens expr
pprCoreExpr expr = ppr_expr noParens expr

noParens :: SDoc -> SDoc
noParens pp = pp
\end{code}

\begin{code}
ppr_expr :: OutputableBndr b => (SDoc -> SDoc) -> Expr b -> SDoc
	-- The function adds parens in context that need
	-- an atomic value (e.g. function args)

ppr_expr add_par (Type ty) = add_par (ptext (sLit "TYPE") <+> ppr ty)	-- Wierd

ppr_expr add_par (Coercion co) = add_par (ptext (sLit "CO") <+> ppr co)
	           
ppr_expr _       (Var name) = ppr name
ppr_expr _       (Lit lit)  = ppr lit

ppr_expr add_par (Cast expr co) 
  = add_par $
    sep [pprParendExpr expr, 
	 ptext (sLit "`cast`") <+> pprCo co]
  where
    pprCo co | opt_SuppressCoercions = ptext (sLit "...")
             | otherwise = parens
                         $ sep [ppr co, dcolon <+> pprEqPred (coercionKind co)]
	 

ppr_expr add_par expr@(Lam _ _)
  = let
	(bndrs, body) = collectBinders expr
    in
    add_par $
    hang (ptext (sLit "\\") <+> sep (map (pprBndr LambdaBind) bndrs) <+> arrow)
	 2 (pprCoreExpr body)

ppr_expr add_par expr@(App {})
  = case collectArgs expr of { (fun, args) -> 
    let
	pp_args     = sep (map pprArg args)
	val_args    = dropWhile isTypeArg args	 -- Drop the type arguments for tuples
	pp_tup_args = sep (punctuate comma (map pprCoreExpr val_args))
    in
    case fun of
	Var f -> case isDataConWorkId_maybe f of
			-- Notice that we print the *worker*
			-- for tuples in paren'd format.
		   Just dc | saturated && isTupleTyCon tc
			   -> tupleParens (tupleTyConBoxity tc) pp_tup_args
			   where
			     tc	       = dataConTyCon dc
			     saturated = val_args `lengthIs` idArity f

		   _ -> add_par (hang (ppr f) 2 pp_args)

	_ -> add_par (hang (pprParendExpr fun) 2 pp_args)
    }

ppr_expr add_par (Case expr var ty [(con,args,rhs)])
  | opt_PprCaseAsLet
  = add_par $
    sep [sep 	[ ptext (sLit "let")
			<+> char '{'
			<+> ppr_case_pat con args 
			<+> ptext (sLit "~")
			<+> ppr_bndr var
		, ptext (sLit "<-") 
		  	<+> ppr_expr id expr
		, char '}' 
			<+> ptext (sLit "in")
	  	]
	, pprCoreExpr rhs
    	]

  | otherwise
  = add_par $
    sep [sep [ptext (sLit "case") <+> pprCoreExpr expr,
	      ppUnless opt_SuppressTypeSignatures $ 
                ifPprDebug (braces (ppr ty)),
	      sep [ptext (sLit "of") <+> ppr_bndr var, 
		   char '{' <+> ppr_case_pat con args <+> arrow]
	  ],
	 pprCoreExpr rhs,
	 char '}'
    ]
  where
    ppr_bndr = pprBndr CaseBind

ppr_expr add_par (Case expr var ty alts)
  = add_par $
    sep [sep [ptext (sLit "case") <+> pprCoreExpr expr,
	      ppUnless opt_SuppressTypeSignatures $ 
                ifPprDebug (braces (ppr ty)),
	      ptext (sLit "of") <+> ppr_bndr var <+> char '{'],
	 nest 2 (vcat (punctuate semi (map pprCoreAlt alts))),
	 char '}'
    ]
  where
    ppr_bndr = pprBndr CaseBind
 

-- special cases: let ... in let ...
-- ("disgusting" SLPJ)

{-
ppr_expr add_par (Let bind@(NonRec val_bdr rhs@(Let _ _)) body)
  = add_par $
    vcat [
      hsep [ptext (sLit "let {"), (pprBndr LetBind val_bdr $$ ppr val_bndr), equals],
      nest 2 (pprCoreExpr rhs),
      ptext (sLit "} in"),
      pprCoreExpr body ]

ppr_expr add_par (Let bind@(NonRec val_bdr rhs) expr@(Let _ _))
  = add_par
    (hang (ptext (sLit "let {"))
	  2 (hsep [ppr_binding (val_bdr,rhs),
		   ptext (sLit "} in")])
     $$
     pprCoreExpr expr)
-}

-- General case (recursive case, too)
ppr_expr add_par (Let bind expr)
  = add_par $
    sep [hang (ptext keyword) 2 (ppr_bind bind <+> ptext (sLit "} in")),
	 pprCoreExpr expr]
  where
    keyword = case bind of
		Rec _      -> (sLit "letrec {")
		NonRec _ _ -> (sLit "let {")

ppr_expr add_par (Note (SCC cc) expr)
  = add_par (sep [pprCostCentreCore cc, pprCoreExpr expr])

ppr_expr add_par (Note (CoreNote s) expr)
  = add_par $ 
    sep [sep [ptext (sLit "__core_note"), pprHsString (mkFastString s)],
         pprParendExpr expr]

pprCoreAlt :: OutputableBndr a => (AltCon, [a] , Expr a) -> SDoc
pprCoreAlt (con, args, rhs) 
  = hang (ppr_case_pat con args <+> arrow) 2 (pprCoreExpr rhs)

ppr_case_pat :: OutputableBndr a => AltCon -> [a] -> SDoc
ppr_case_pat (DataAlt dc) args
  | isTupleTyCon tc
  = tupleParens (tupleTyConBoxity tc) (fsep (punctuate comma (map ppr_bndr args)))
  where
    ppr_bndr = pprBndr CaseBind
    tc = dataConTyCon dc

ppr_case_pat con args
  = ppr con <+> fsep (map ppr_bndr args)
  where
    ppr_bndr = pprBndr CaseBind


-- | Pretty print the argument in a function application.
pprArg :: OutputableBndr a => Expr a -> SDoc
pprArg (Type ty) 
 | opt_SuppressTypeApplications	= empty
 | otherwise			= ptext (sLit "@") <+> pprParendType ty
pprArg (Coercion co) = ptext (sLit "@~") <+> pprParendCo co
pprArg expr          = pprParendExpr expr
\end{code}

Other printing bits-and-bobs used with the general @pprCoreBinding@
and @pprCoreExpr@ functions.

\begin{code}
instance OutputableBndr Var where
  pprBndr = pprCoreBinder

pprCoreBinder :: BindingSite -> Var -> SDoc
pprCoreBinder LetBind binder
  | isTyVar binder = pprKindedTyVarBndr binder
  | otherwise      = pprTypedLetBinder binder $$ 
		     ppIdInfo binder (idInfo binder)

-- Lambda bound type variables are preceded by "@"
pprCoreBinder bind_site bndr 
  = getPprStyle $ \ sty ->
    pprTypedLamBinder bind_site (debugStyle sty) bndr

pprUntypedBinder :: Var -> SDoc
pprUntypedBinder binder
  | isTyVar binder = ptext (sLit "@") <+> ppr binder	-- NB: don't print kind
  | otherwise      = pprIdBndr binder

pprTypedLamBinder :: BindingSite -> Bool -> Var -> SDoc
-- For lambda and case binders, show the unfolding info (usually none)
pprTypedLamBinder bind_site debug_on var
  | not debug_on && isDeadBinder var    = char '_'
<<<<<<< HEAD
  | opt_SuppressTypeSignatures          = pprUntypedBinder var  -- No parens, no kind info
  | not debug_on, CaseBind <- bind_site = pprUntypedBinder var 
=======
  | not debug_on, CaseBind <- bind_site = pprUntypedBinder var  -- No parens, no kind info
  | opt_SuppressAll                     = pprUntypedBinder var  -- Suppress the signature
>>>>>>> 401a4996
  | isTyVar var                         = parens (pprKindedTyVarBndr var)
  | otherwise = parens (hang (pprIdBndr var) 
                           2 (vcat [ dcolon <+> pprType (idType var), pp_unf]))
  where
    unf_info = unfoldingInfo (idInfo var)
    pp_unf | hasSomeUnfolding unf_info = ptext (sLit "Unf=") <> ppr unf_info
           | otherwise                 = empty

pprTypedLetBinder :: Var -> SDoc
-- Print binder with a type or kind signature (not paren'd)
pprTypedLetBinder binder
  | isTyVar binder	       = pprKindedTyVarBndr binder
  | opt_SuppressTypeSignatures = pprIdBndr binder
  | otherwise		       = hang (pprIdBndr binder) 2 (dcolon <+> pprType (idType binder))

pprKindedTyVarBndr :: TyVar -> SDoc
-- Print a type variable binder with its kind (but not if *)
pprKindedTyVarBndr tyvar
  = ptext (sLit "@") <+> ppr tyvar <> opt_kind
  where
    opt_kind 	-- Print the kind if not *
	| isLiftedTypeKind kind = empty
	| otherwise = dcolon <> pprKind kind
    kind = tyVarKind tyvar

-- pprIdBndr does *not* print the type
-- When printing any Id binder in debug mode, we print its inline pragma and one-shot-ness
pprIdBndr :: Id -> SDoc
pprIdBndr id = ppr id <+> pprIdBndrInfo (idInfo id)

pprIdBndrInfo :: IdInfo -> SDoc
pprIdBndrInfo info 
  | opt_SuppressIdInfo = empty
  | otherwise
  = megaSeqIdInfo info `seq` doc -- The seq is useful for poking on black holes
  where
    prag_info = inlinePragInfo info
    occ_info  = occInfo info
    dmd_info  = demandInfo info
    lbv_info  = lbvarInfo info

    has_prag = not (isDefaultInlinePragma prag_info)
    has_occ  = not (isNoOcc occ_info)
    has_dmd  = not (isTop dmd_info)
    has_lbv  = not (hasNoLBVarInfo lbv_info)

    doc = showAttributes 
	  [ (has_prag, ptext (sLit "InlPrag=") <> ppr prag_info)
	  , (has_occ,  ptext (sLit "Occ=") <> ppr occ_info)
	  , (has_dmd,  ptext (sLit "Dmd=") <> ppr dmd_info)
	  , (has_lbv , ptext (sLit "Lbv=") <> ppr lbv_info)
	  ]
\end{code}


-----------------------------------------------------
--	IdDetails and IdInfo
-----------------------------------------------------

\begin{code}
ppIdInfo :: Id -> IdInfo -> SDoc
ppIdInfo id info
  | opt_SuppressIdInfo	= empty
  | otherwise
  = showAttributes
    [ (True, pp_scope <> ppr (idDetails id))
    , (has_arity,      ptext (sLit "Arity=") <> int arity)
    , (has_caf_info,   ptext (sLit "Caf=") <> ppr caf_info)
    , (has_strictness, ptext (sLit "Str=") <> pprStrictSig str_info)
    , (has_unf,        ptext (sLit "Unf=") <> ppr unf_info)
    , (not (null rules), ptext (sLit "RULES:") <+> vcat (map pprRule rules))
    ]	-- Inline pragma, occ, demand, lbvar info
	-- printed out with all binders (when debug is on); 
	-- see PprCore.pprIdBndr
  where
    pp_scope | isGlobalId id   = ptext (sLit "GblId")
    	     | isExportedId id = ptext (sLit "LclIdX")
    	     | otherwise       = ptext (sLit "LclId")

    arity = arityInfo info
    has_arity = arity /= 0

    caf_info = cafInfo info
    has_caf_info = not (mayHaveCafRefs caf_info)

    str_info = strictnessInfo info
    has_strictness = not (isTopSig str_info)

    unf_info = unfoldingInfo info
    has_unf = hasSomeUnfolding unf_info

    rules = specInfoRules (specInfo info)

showAttributes :: [(Bool,SDoc)] -> SDoc
showAttributes stuff 
  | null docs = empty
  | otherwise = brackets (sep (punctuate comma docs))
  where
    docs = [d | (True,d) <- stuff]
\end{code}

-----------------------------------------------------
--	Unfolding and UnfoldingGuidance
-----------------------------------------------------

\begin{code}
instance Outputable UnfoldingGuidance where
    ppr UnfNever  = ptext (sLit "NEVER")
    ppr (UnfWhen unsat_ok boring_ok)
      = ptext (sLit "ALWAYS_IF") <> 
        parens (ptext (sLit "unsat_ok=") <> ppr unsat_ok <> comma <>
                ptext (sLit "boring_ok=") <> ppr boring_ok)
    ppr (UnfIfGoodArgs { ug_args = cs, ug_size = size, ug_res = discount })
      = hsep [ ptext (sLit "IF_ARGS"), 
	       brackets (hsep (map int cs)),
	       int size,
	       int discount ]

instance Outputable UnfoldingSource where
  ppr InlineCompulsory  = ptext (sLit "Compulsory")
  ppr (InlineWrapper w) = ptext (sLit "Worker=") <> ppr w
  ppr InlineStable      = ptext (sLit "InlineStable")
  ppr InlineRhs         = ptext (sLit "<vanilla>")

instance Outputable Unfolding where
  ppr NoUnfolding             	 = ptext (sLit "No unfolding")
  ppr (OtherCon cs)           	 = ptext (sLit "OtherCon") <+> ppr cs
  ppr (DFunUnfolding ar con ops) = ptext (sLit "DFun") <> parens (ptext (sLit "arity=") <> int ar)  
                                   <+> ppr con <+> brackets (pprWithCommas ppr ops)
  ppr (CoreUnfolding { uf_src = src
                     , uf_tmpl=rhs, uf_is_top=top, uf_is_value=hnf
                     , uf_is_conlike=conlike, uf_is_cheap=cheap
      		     , uf_expandable=exp, uf_guidance=g, uf_arity=arity}) 
	= ptext (sLit "Unf") <> braces (pp_info $$ pp_rhs)
    where
      pp_info = fsep $ punctuate comma 
                [ ptext (sLit "Src=")        <> ppr src
                , ptext (sLit "TopLvl=")     <> ppr top 
                , ptext (sLit "Arity=")      <> int arity
                , ptext (sLit "Value=")      <> ppr hnf
                , ptext (sLit "ConLike=")    <> ppr conlike
                , ptext (sLit "Cheap=")      <> ppr cheap
                , ptext (sLit "Expandable=") <> ppr exp
                , ptext (sLit "Guidance=")   <> ppr g ]
      pp_tmpl = ptext (sLit "Tmpl=") <+> ppr rhs
      pp_rhs | isStableSource src = pp_tmpl
             | otherwise          = empty
            -- Don't print the RHS or we get a quadratic 
	    -- blowup in the size of the printout!
\end{code}

-----------------------------------------------------
--      Rules
-----------------------------------------------------

\begin{code}
instance Outputable CoreRule where
   ppr = pprRule

pprRules :: [CoreRule] -> SDoc
pprRules rules = vcat (map pprRule rules)

pprRule :: CoreRule -> SDoc
pprRule (BuiltinRule { ru_fn = fn, ru_name = name})
  = ptext (sLit "Built in rule for") <+> ppr fn <> colon <+> doubleQuotes (ftext name)

pprRule (Rule { ru_name = name, ru_act = act, ru_fn = fn,
                ru_bndrs = tpl_vars, ru_args = tpl_args,
                ru_rhs = rhs })
  = hang (doubleQuotes (ftext name) <+> ppr act)
       4 (sep [ptext (sLit "forall") <+> 
                  sep (map (pprCoreBinder LambdaBind) tpl_vars) <> dot,
               nest 2 (ppr fn <+> sep (map pprArg tpl_args)),
               nest 2 (ptext (sLit "=") <+> pprCoreExpr rhs)
            ])
\end{code}

-----------------------------------------------------
--      Vectorisation declarations
-----------------------------------------------------

\begin{code}
instance Outputable CoreVect where
  ppr (Vect   var Nothing)  = ptext (sLit "VECTORISE SCALAR") <+> ppr var
  ppr (Vect   var (Just e)) = hang (ptext (sLit "VECTORISE") <+> ppr var <+> char '=')
                                4 (pprCoreExpr e)
  ppr (NoVect var)          = ptext (sLit "NOVECTORISE") <+> ppr var
\end{code}<|MERGE_RESOLUTION|>--- conflicted
+++ resolved
@@ -288,13 +288,8 @@
 -- For lambda and case binders, show the unfolding info (usually none)
 pprTypedLamBinder bind_site debug_on var
   | not debug_on && isDeadBinder var    = char '_'
-<<<<<<< HEAD
-  | opt_SuppressTypeSignatures          = pprUntypedBinder var  -- No parens, no kind info
-  | not debug_on, CaseBind <- bind_site = pprUntypedBinder var 
-=======
   | not debug_on, CaseBind <- bind_site = pprUntypedBinder var  -- No parens, no kind info
   | opt_SuppressAll                     = pprUntypedBinder var  -- Suppress the signature
->>>>>>> 401a4996
   | isTyVar var                         = parens (pprKindedTyVarBndr var)
   | otherwise = parens (hang (pprIdBndr var) 
                            2 (vcat [ dcolon <+> pprType (idType var), pp_unf]))
