--- conflicted
+++ resolved
@@ -240,11 +240,7 @@
 ppr_case_pat :: OutputableBndr a => AltCon -> [a] -> SDoc
 ppr_case_pat (DataAlt dc) args
   | isTupleTyCon tc
-<<<<<<< HEAD
-  = tupleParens (tupleTyConBoxity tc) (fsep (punctuate comma (map ppr_bndr args)))
-=======
-  = tupleParens (tupleTyConSort tc) (hsep (punctuate comma (map ppr_bndr args)))
->>>>>>> 6dfd9016
+  = tupleParens (tupleTyConSort tc) (fsep (punctuate comma (map ppr_bndr args)))
   where
     ppr_bndr = pprBndr CaseBind
     tc = dataConTyCon dc
