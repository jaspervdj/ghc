\begin{code}
{-# OPTIONS -fno-warn-tabs #-}
-- The above warning supression flag is a temporary kludge.
-- While working on this module you are encouraged to remove it and
-- detab the module (please do the detabbing in a separate patch). See
--     http://hackage.haskell.org/trac/ghc/wiki/Commentary/CodingStyle#TabsvsSpaces
-- for details

module TcErrors( 
       reportUnsolved, ErrEnv,
       warnDefaulting,
       unifyCtxt,
       misMatchMsg,

       flattenForAllErrorTcS,
       solverDepthErrorTcS
  ) where

#include "HsVersions.h"

import TcRnMonad
import TcMType
import TcSMonad
import TcType
import TypeRep
import Type
import Kind ( isKind )
import Class
import Unify            ( tcMatchTys )
import Inst
import InstEnv
import TyCon
import TcEvidence       ( EvTerm(EvDelayedError) )
import Name
import NameEnv
import Id               ( idType )
import Var
import VarSet
import VarEnv
import SrcLoc
import Bag
import BasicTypes       ( IPName )
import ListSetOps       ( equivClasses )
import Maybes           ( mapCatMaybes )
import ErrUtils         ( ErrMsg, pprLocErrMsgBag )
import Util
import FastString
import Outputable
import DynFlags
import Data.List        ( partition )
import Data.Either      ( lefts, rights )
import Control.Monad    ( when )
\end{code}

%************************************************************************
%*									*
\section{Errors and contexts}
%*									*
%************************************************************************

ToDo: for these error messages, should we note the location as coming
from the insts, or just whatever seems to be around in the monad just
now?

\begin{code}
-- We keep an environment mapping coercion ids to the error messages they
-- trigger; this is handy for -fwarn--type-errors
type ErrEnv = VarEnv [ErrMsg]

reportUnsolved :: Bool -> WantedConstraints -> TcS ()
reportUnsolved runtimeCoercionErrors wanted
  | isEmptyWC wanted
  = return ()
  | otherwise
  = do {   -- Zonk to un-flatten any flatten-skols
       ; wanted  <- wrapErrTcS $ zonkWC wanted

       ; env0 <- wrapErrTcS $ tcInitTidyEnv
       ; let tidy_env = tidyFreeTyVars env0 free_tvs
             free_tvs = tyVarsOfWC wanted
             err_ctxt = CEC { cec_encl  = []
                            , cec_insol = insolubleWC wanted
                            , cec_extra = empty
                            , cec_tidy  = tidy_env }
             tidy_wanted = tidyWC tidy_env wanted

       ; traceTcS "reportUnsolved" (ppr tidy_wanted)

       ; reportTidyWanteds runtimeCoercionErrors err_ctxt tidy_wanted }

--------------------------------------------
--      Internal functions
--------------------------------------------

data ReportErrCtxt 
    = CEC { cec_encl :: [Implication]  -- Enclosing implications
                	       	       --   (innermost first)
          , cec_tidy  :: TidyEnv
          , cec_extra :: SDoc       -- Add this to each error message
          , cec_insol :: Bool       -- True <=> we are reporting insoluble errors only
                                    --      Main effect: don't say "Cannot deduce..."
                                    --      when reporting equality errors; see misMatchOrCND
      }

reportTidyImplic :: Bool -> ReportErrCtxt -> Implication -> TcS ()
reportTidyImplic runtimeCoErrs ctxt implic
  | BracketSkol <- ctLocOrigin (ic_loc implic)
  , not insoluble -- For Template Haskell brackets report only
  = return ()     -- definite errors. The whole thing will be re-checked
                  -- later when we plug it in, and meanwhile there may
                  -- certainly be un-satisfied constraints

  | otherwise
  = nestImplicTcS (ic_binds implic) (ic_untch implic, emptyVarSet) $
    reportTidyWanteds runtimeCoErrs ctxt' (ic_wanted implic)
  where
    insoluble = ic_insol implic
    ctxt' = ctxt { cec_encl = implic : cec_encl ctxt
                 , cec_insol = insoluble }

reportTidyWanteds :: Bool -> ReportErrCtxt -> WantedConstraints -> TcS ()
reportTidyWanteds runtimeCoErrs ctxt 
                  (WC { wc_flat = flats, wc_insol = insols, wc_impl = implics })
  = do { let (given, other) = partitionBag (isGivenOrSolved . cc_flavor) insols
             insol_implics  = filterBag ic_insol implics
             flat_evs = bagToList $ mapBag to_wev flats
             to_wev ct | Wanted wl <- cc_flavor ct = (ct,mkEvVarX (cc_id ct) wl)
                       | otherwise = panic "reportTidyWanteds: unsolved is not wanted!"
             (ambigs, non_ambigs) = partition (is_ambiguous . snd) flat_evs
             (tv_eqs, others)     = partitionWith is_tv_eq         non_ambigs

       ; case (runtimeCoErrs, cec_insol ctxt) of
           -- Collect all errors, as we will need them for making runtime errors
           -- See Note [Deferring coercion errors to runtime] in TcSimplify
           (True, _)  -> do { 
               let deferInsols x = defer x (mkInsoluble ctxt x)
             ; mapBagM_ deferInsols insols
             
             -- Do not group errors, so that we get exactly one
             -- error per coercion
             ; let deferNonAmbigs rep (ct, w, t) =
                     let the_loc = evVarX w
                     in defer ct $ setCtLoc the_loc $
                          rep ctxt [t] (ctLocOrigin the_loc)
             ; mapM_ (deferNonAmbigs mkEqErrs) tv_eqs
             ; mapM_ (deferNonAmbigs mkFlat)   others

             ; mapBagM_ (reportTidyImplic runtimeCoErrs ctxt) implics
             
             ; let deferAmbigs (ct, wev) =
                     defer ct (mkAmbigGroup ctxt
                       [(wev, varSetElems (tyVarsOfEvVarX wev))])
             ; mapM_ deferAmbigs ambigs }

           -- There are insolubles, so report only those
           -- because they are unconditionally wrong
           -- Moreover, if any of the insolubles are givens, stop right there
           -- ignoring nested errors, because the code is inaccessible
           (_, True)  -> if isEmptyBag given then do { 
               doAndReportTcS $ concatMapM (mkInsoluble ctxt) (bagToList other)
             ; mapBagM_ (reportTidyImplic runtimeCoErrs ctxt) insol_implics }

                         else wrapErrTcS $ do {
               errs <- mapM (mkInsoluble ctxt) (bagToList given)
             ; reportErrors (concat errs) }

           -- General case
           (_, False) -> do {
               ASSERT( isEmptyBag insols )          
               doAndReportTcS $ groupErrs (mkEqErrs ctxt) (dropIds tv_eqs)

             ; when (null tv_eqs)
             $ doAndReportTcS $ groupErrs (mkFlat ctxt) (dropIds others)

             ; mapBagM_ (reportTidyImplic runtimeCoErrs ctxt) implics

                 -- Only report ambiguity if no other errors (at all) happened
                 -- See Note [Avoiding spurious errors] in TcSimplify
             ; wrapErrTcS $ ifErrsM (return ())
             $ doAndReport $ mkAmbigErrs ctxt (map snd ambigs) }
       }
  where
        -- Auxiliary function for deferring an error from the TcM monad
    defer  ct errTcM = wrapErrTcS errTcM >>= deferCt ct
    
        -- Auxiliary functions for reporting errors
    reportErrors     = mapM_ reportError
    doAndReport    m = m >>= reportErrors
    doAndReportTcS m = wrapErrTcS (doAndReport m)
    
        -- Report equalities of form (a~ty) first.  They are usually
        -- skolem-equalities, and they cause confusing knock-on 
        -- effects in other errors; see test T4093b.
    is_tv_eq (ct, c) | Just (ty1, ty2) <- getEqPredTys_maybe (evVarOfPred c)
                      , tcIsTyVarTy ty1 || tcIsTyVarTy ty2
                     = Left (ct, c, (ty1, ty2))
                     | otherwise
                     = Right (ct, c, evVarOfPred c)

        -- Treat it as "ambiguous" if 
        --   (a) it is a class constraint
        --   (b) it constrains only type variables
        --       (else we'd prefer to report it as "no instance for...")
        --   (c) it mentions a (presumably un-filled-in) meta type variable
    is_ambiguous d = isTyVarClassPred pred
                  && any isAmbiguousTyVar (varSetElems (tyVarsOfType pred))
                  where pred = evVarOfPred d

    dropIds = map (\(_,a,b) -> (a,b))
    
deferCt :: Ct -> [ErrMsg] -> TcS CtFlavor
deferCt ct []   = do traceTcS "No error found for" (ppr (cc_id ct))
                     return (cc_flavor ct)
deferCt ct errs
  = -- Only set the evidence binder for Wanteds
    case ct_flavor of
      Wanted loc -> do {
         --warnTcS loc True (text "Deferring error" $$ errorMsg)
         wrapWarnTcS $ setSrcSpan (ctLocSpan loc) $ 
         addWarnTc (text "Deferring error" $$ errorMsg)
       ; setEvBind ct_id (EvDelayedError ct_type errorFS) ct_flavor }
      _          -> return ct_flavor
  where ct_id     = cc_id ct
        ct_type   = varType ct_id
        ct_flavor = cc_flavor ct
        errorMsg  = vcat (pprLocErrMsgBag (listToBag errs))
        errorFS   = mkFastString $ showSDoc $ 
                      errorMsg $$ text "(deferred static error)"

mkInsoluble :: ReportErrCtxt -> Ct -> TcM [ErrMsg]
-- Precondition: insolubles are always NonCanonicals! 
mkInsoluble ctxt ct
  | ev <- cc_id ct
  , flav <- cc_flavor ct 
  , Just (ty1, ty2) <- getEqPredTys_maybe (evVarPred ev)
  = setCtFlavorLoc flav $
    do { let ctxt2 = ctxt { cec_extra = cec_extra ctxt $$ inaccessible_msg }
       ; err <- mkEqErr ctxt2 ty1 ty2
       ; return [err] }
  | otherwise
  = pprPanic "mkInsoluble" (pprEvVarWithType (cc_id ct))
  where
    inaccessible_msg | Given loc GivenOrig <- (cc_flavor ct)
                       -- If a GivenSolved then we should not report inaccessible code
                     = hang (ptext (sLit "Inaccessible code in"))
                          2 (ppr (ctLocOrigin loc))
                     | otherwise = empty

addErrorUnless :: Bool -> TcM [a] -> TcM [a]
addErrorUnless True  _   = return []
addErrorUnless False err = err

mkFlat :: ReportErrCtxt -> [PredType] -> CtOrigin -> TcM [ErrMsg]
-- The [PredType] are already tidied
mkFlat ctxt flats origin
  = do { e1 <- addErrorUnless (null dicts)  (mkDictErrs   ctxt dicts  origin)
       ; e2 <- addErrorUnless (null eqs)    (mkEqErrs     ctxt eqs    origin)
       ; e3 <- addErrorUnless (null ips)    (mkIPErrs     ctxt ips    origin)
       ; e4 <- addErrorUnless (null irreds) (mkIrredsErrs ctxt irreds origin)
       ; return (e1 ++ e2 ++ e3 ++ e4) }
  where
    (dicts, eqs, ips, irreds) = go_many (map classifyPredType flats)

    go_many []     = ([], [], [], [])
    go_many (t:ts) = (as ++ as', bs ++ bs', cs ++ cs', ds ++ ds')
      where (as, bs, cs, ds) = go t
            (as', bs', cs', ds') = go_many ts

    go (ClassPred cls tys) = ([(cls, tys)], [], [], [])
    go (EqPred ty1 ty2)    = ([], [(ty1, ty2)], [], [])
    go (IPPred ip ty)      = ([], [], [(ip, ty)], [])
    go (IrredPred ty)      = ([], [], [], [ty])
    go (TuplePred {})      = panic "mkFlat"
    -- TuplePreds should have been expanded away by the constraint
    -- simplifier, so they shouldn't show up at this point

--------------------------------------------
--      Support code 
--------------------------------------------

groupErrs :: ([a] -> CtOrigin -> TcM [ErrMsg])  -- Deal with one group
	  -> [(WantedEvVar, a)]	                -- Unsolved wanteds
          -> TcM [ErrMsg]
-- Group together insts with the same origin
-- We want to report them together in error messages

groupErrs _ [] 
  = return []
groupErrs report_err ((wanted, x) : wanteds)
  = do  { errs_h <- setCtLoc the_loc $ report_err the_xs (ctLocOrigin the_loc)
        ; errs_t <- groupErrs report_err others 
        ; return (errs_h ++ errs_t) }
  where
   the_loc           = evVarX wanted
   the_key	     = mk_key the_loc
   the_xs            = x:map snd friends
   (friends, others) = partition (is_friend . fst) wanteds
   is_friend friend  = mk_key (evVarX friend) `same_key` the_key

   mk_key :: WantedLoc -> (SrcSpan, CtOrigin)
   mk_key loc = (ctLocSpan loc, ctLocOrigin loc)

   same_key (s1, o1) (s2, o2) = s1==s2 && o1 `same_orig` o2
   same_orig (OccurrenceOf n1) (OccurrenceOf n2) = n1==n2
   same_orig ScOrigin          ScOrigin          = True
   same_orig DerivOrigin       DerivOrigin       = True
   same_orig DefaultOrigin     DefaultOrigin     = True
   same_orig _ _ = False


-- Add the "arising from..." part to a message about bunch of dicts
addArising :: CtOrigin -> SDoc -> SDoc
addArising orig msg = msg $$ nest 2 (pprArising orig)

pprWithArising :: [WantedEvVar] -> (WantedLoc, SDoc)
-- Print something like
--    (Eq a) arising from a use of x at y
--    (Show a) arising from a use of p at q
-- Also return a location for the error message
pprWithArising [] 
  = panic "pprWithArising"
pprWithArising [EvVarX ev loc]
  = (loc, hang (pprEvVarTheta [ev]) 2 (pprArising (ctLocOrigin loc)))
pprWithArising ev_vars
  = (first_loc, vcat (map ppr_one ev_vars))
  where
    first_loc = evVarX (head ev_vars)
    ppr_one (EvVarX v loc)
       = hang (parens (pprType (evVarPred v))) 2 (pprArisingAt loc)

addErrorReport :: ReportErrCtxt -> SDoc -> TcM ErrMsg
addErrorReport ctxt msg = mkErrTcM (cec_tidy ctxt, msg $$ cec_extra ctxt)

getUserGivens :: ReportErrCtxt -> [([EvVar], GivenLoc)]
-- One item for each enclosing implication
getUserGivens (CEC {cec_encl = ctxt})
  = reverse $
    [ (givens, loc) | Implic {ic_given = givens, ic_loc = loc} <- ctxt
                    , not (null givens) ]
\end{code}

%************************************************************************
%*                  *
                Irreducible predicate errors
%*                  *
%************************************************************************

\begin{code}
mkIrredsErrs :: ReportErrCtxt -> [PredType] -> CtOrigin -> TcM [ErrMsg]
mkIrredsErrs ctxt irreds orig
  = fmap (: []) (addErrorReport ctxt msg)
  where
    givens = getUserGivens ctxt
    msg = couldNotDeduce givens (irreds, orig)
\end{code}


%************************************************************************
%*									*
                Implicit parameter errors
%*									*
%************************************************************************

\begin{code}
mkIPErrs :: ReportErrCtxt -> [(IPName Name, Type)] -> CtOrigin -> TcM [ErrMsg]
mkIPErrs ctxt ips orig
  = fmap (: []) (addErrorReport ctxt msg)
  where
    givens = getUserGivens ctxt
    msg | null givens
        = addArising orig $
          sep [ ptext (sLit "Unbound implicit parameter") <> plural ips
              , nest 2 (pprTheta (map (uncurry mkIPPred) ips)) ] 
        | otherwise
        = couldNotDeduce givens (map (uncurry mkIPPred) ips, orig)
\end{code}


%************************************************************************
%*									*
                Equality errors
%*									*
%************************************************************************

\begin{code}
mkEqErrs :: ReportErrCtxt -> [(Type, Type)] -> CtOrigin -> TcM [ErrMsg]
-- The [PredType] are already tidied
mkEqErrs ctxt eqs orig
  = do { orig' <- zonkTidyOrigin ctxt orig
       ; mapM (report_one orig') eqs }
  where
    report_one orig (ty1, ty2)
      = do { let extra = getWantedEqExtra orig ty1 ty2
                 ctxt' msg = ctxt { cec_extra = msg $$ cec_extra ctxt }
           ; case extra of
               Left True  -> mkEqErr ctxt  ty2 ty1 -- Flip the types
               Left False -> mkEqErr ctxt  ty1 ty2
               Right msg  -> mkEqErr (ctxt' msg) ty1 ty2 }

getWantedEqExtra ::  CtOrigin -> TcType -> TcType -> Either Bool SDoc
getWantedEqExtra (TypeEqOrigin (UnifyOrigin { uo_actual = act, uo_expected = exp }))
                 ty1 ty2
  -- If the types in the error message are the same as the types we are unifying,
  -- don't add the extra expected/actual message
  | act `eqType` ty1 && exp `eqType` ty2 = Left True -- they are flipped
  | exp `eqType` ty1 && act `eqType` ty2 = Left False
  | otherwise                            = Right $ mkMisMatchMsg act exp

getWantedEqExtra orig _ _ = Right (pprArising orig)

mkEqErr :: ReportErrCtxt -> TcType -> TcType -> TcM ErrMsg
-- ty1 and ty2 are already tidied
mkEqErr ctxt ty1 ty2
  | Just tv1 <- tcGetTyVar_maybe ty1 = mkTyVarEqErr ctxt tv1 ty2
  | Just tv2 <- tcGetTyVar_maybe ty2 = mkTyVarEqErr ctxt tv2 ty1

  | otherwise	-- Neither side is a type variable
    		-- Since the unsolved constraint is canonical, 
		-- it must therefore be of form (F tys ~ ty)
  = addErrorReport ctxt (misMatchOrCND ctxt ty1 ty2 $$ mkTyFunInfoMsg ty1 ty2)


mkTyVarEqErr :: ReportErrCtxt -> TcTyVar -> TcType -> TcM ErrMsg
-- tv1 and ty2 are already tidied
mkTyVarEqErr ctxt tv1 ty2
  |  isSkolemTyVar tv1 	  -- ty2 won't be a meta-tyvar, or else the thing would
     		   	  -- be oriented the other way round; see TcCanonical.reOrient
  || isSigTyVar tv1 && not (isTyVarTy ty2)
  = addErrorReport (addExtraInfo ctxt ty1 ty2)
                   (misMatchOrCND ctxt ty1 ty2)

  -- So tv is a meta tyvar, and presumably it is
  -- an *untouchable* meta tyvar, else it'd have been unified
  | not (k2 `isSubKind` k1)   	 -- Kind error
  = addErrorReport ctxt $ (kindErrorMsg (mkTyVarTy tv1) ty2)

  -- Occurs check
  | tv1 `elemVarSet` tyVarsOfType ty2
  = let occCheckMsg = hang (text "Occurs check: cannot construct the infinite type:") 2
                           (sep [ppr ty1, char '=', ppr ty2])
    in addErrorReport ctxt occCheckMsg

  -- Check for skolem escape
  | (implic:_) <- cec_encl ctxt   -- Get the innermost context
  , let esc_skols = varSetElems (tyVarsOfType ty2 `intersectVarSet` ic_skols implic)
        implic_loc = ic_loc implic
  , not (null esc_skols)
  = setCtLoc implic_loc $	-- Override the error message location from the
    	     			-- place the equality arose to the implication site
    do { (env1, env_sigs) <- findGlobals ctxt (unitVarSet tv1)
       ; let msg = misMatchMsg ty1 ty2
             esc_doc = sep [ ptext (sLit "because type variable") <> plural esc_skols
                             <+> pprQuotedList esc_skols
                           , ptext (sLit "would escape") <+>
                             if isSingleton esc_skols then ptext (sLit "its scope")
                                                      else ptext (sLit "their scope") ]
             extra1 = vcat [ nest 2 $ esc_doc
                           , sep [ (if isSingleton esc_skols 
                                    then ptext (sLit "This (rigid, skolem) type variable is")
                                    else ptext (sLit "These (rigid, skolem) type variables are"))
                                   <+> ptext (sLit "bound by")
                                 , nest 2 $ ppr (ctLocOrigin implic_loc) ] ]
       ; mkErrTcM (env1, msg $$ extra1 $$ mkEnvSigMsg (ppr tv1) env_sigs) }

  -- Nastiest case: attempt to unify an untouchable variable
  | (implic:_) <- cec_encl ctxt   -- Get the innermost context
  , let implic_loc = ic_loc implic
        given      = ic_given implic
  = setCtLoc (ic_loc implic) $
    do { let msg = misMatchMsg ty1 ty2
             extra = quotes (ppr tv1)
                 <+> sep [ ptext (sLit "is untouchable")
                         , ptext (sLit "inside the constraints") <+> pprEvVarTheta given
                         , ptext (sLit "bound at") <+> ppr (ctLocOrigin implic_loc)]
       ; addErrorReport (addExtraInfo ctxt ty1 ty2) (msg $$ nest 2 extra) }

  | otherwise
  = pprTrace "mkTyVarEqErr" (ppr tv1 $$ ppr ty2 $$ ppr (cec_encl ctxt)) $
    panic "mkTyVarEqErr"
    	-- I don't think this should happen, and if it does I want to know
	-- Trac #5130 happened because an actual type error was not
	-- reported at all!  So not reporting is pretty dangerous.
	-- 
	-- OLD, OUT OF DATE COMMENT
        -- This can happen, by a recursive decomposition of frozen
        -- occurs check constraints
        -- Example: alpha ~ T Int alpha has frozen.
        --          Then alpha gets unified to T beta gamma
        -- So now we have  T beta gamma ~ T Int (T beta gamma)
        -- Decompose to (beta ~ Int, gamma ~ T beta gamma)
        -- The (gamma ~ T beta gamma) is the occurs check, but
        -- the (beta ~ Int) isn't an error at all.  So return ()
  where         
    k1 	= tyVarKind tv1
    k2 	= typeKind ty2
    ty1 = mkTyVarTy tv1

mkTyFunInfoMsg :: TcType -> TcType -> SDoc
-- See Note [Non-injective type functions]
mkTyFunInfoMsg ty1 ty2
  | Just (tc1,_) <- tcSplitTyConApp_maybe ty1
  , Just (tc2,_) <- tcSplitTyConApp_maybe ty2
  , tc1 == tc2, isSynFamilyTyCon tc1
  = ptext (sLit "NB:") <+> quotes (ppr tc1) 
    <+> ptext (sLit "is a type function") <> (pp_inj tc1)
  | otherwise = empty
  where       
    pp_inj tc | isInjectiveTyCon tc = empty
              | otherwise = ptext (sLit (", and may not be injective"))

misMatchOrCND :: ReportErrCtxt -> TcType -> TcType -> SDoc
misMatchOrCND ctxt ty1 ty2
  | cec_insol ctxt = misMatchMsg ty1 ty2    -- If the equality is unconditionally
                                            -- insoluble, don't report the context
  | null givens    = misMatchMsg ty1 ty2
  | otherwise      = couldNotDeduce givens ([mkEqPred (ty1, ty2)], orig)
  where
    givens = getUserGivens ctxt
    orig   = TypeEqOrigin (UnifyOrigin ty1 ty2)

couldNotDeduce :: [([EvVar], GivenLoc)] -> (ThetaType, CtOrigin) -> SDoc
couldNotDeduce givens (wanteds, orig)
  = vcat [ hang (ptext (sLit "Could not deduce") <+> pprTheta wanteds)
              2 (pprArising orig)
         , vcat (pp_givens givens)]

pp_givens :: [([EvVar], GivenLoc)] -> [SDoc]
pp_givens givens 
   = case givens of
         []     -> []
         (g:gs) ->      ppr_given (ptext (sLit "from the context")) g
                 : map (ppr_given (ptext (sLit "or from"))) gs
    where ppr_given herald (gs,loc)
           = hang (herald <+> pprEvVarTheta gs)
                2 (sep [ ptext (sLit "bound by") <+> ppr (ctLocOrigin loc)
                       , ptext (sLit "at") <+> ppr (ctLocSpan loc)])

addExtraInfo :: ReportErrCtxt -> TcType -> TcType -> ReportErrCtxt
-- Add on extra info about the types themselves
-- NB: The types themselves are already tidied
addExtraInfo ctxt ty1 ty2
  = ctxt { cec_extra = nest 2 (extra1 $$ extra2) $$ cec_extra ctxt }
  where
    extra1 = typeExtraInfoMsg (cec_encl ctxt) ty1
    extra2 = typeExtraInfoMsg (cec_encl ctxt) ty2

<<<<<<< HEAD
misMatchMsg :: TcType -> TcType -> SDoc
misMatchMsg ty_act ty_exp
  = sep [ ptext (sLit "Couldn't match expected type") <+> quotes (ppr ty_exp)
        , nest 12 $   ptext (sLit "with actual type") <+> quotes (ppr ty_act)]
=======
misMatchMsg :: TcType -> TcType -> SDoc	   -- Types are already tidy
misMatchMsg ty1 ty2 
  = sep [ ptext cm_ty_or_knd <+> quotes (ppr ty1)
	, nest 15 $ ptext (sLit "with") <+> quotes (ppr ty2)]
  where cm_ty_or_knd
          | isKind ty1 = sLit "Couldn't match kind"
          | otherwise  = sLit "Couldn't match type"
>>>>>>> e1a8d3fd

kindErrorMsg :: TcType -> TcType -> SDoc   -- Types are already tidy
kindErrorMsg ty1 ty2
  = vcat [ ptext (sLit "Kind incompatibility when matching types:")
         , nest 2 (vcat [ ppr ty1 <+> dcolon <+> ppr k1
                        , ppr ty2 <+> dcolon <+> ppr k2 ]) ]
  where
    k1 = typeKind ty1
    k2 = typeKind ty2

typeExtraInfoMsg :: [Implication] -> Type -> SDoc
-- Shows a bit of extra info about skolem constants
typeExtraInfoMsg implics ty
  | Just tv <- tcGetTyVar_maybe ty
  , isTcTyVar tv, isSkolemTyVar tv
  , let pp_tv = quotes (ppr tv)
 = case tcTyVarDetails tv of
    SkolemTv {}   -> pp_tv <+> ppr_skol (getSkolemInfo implics tv) (getSrcLoc tv)
    FlatSkol {}   -> pp_tv <+> ptext (sLit "is a flattening type variable")
    RuntimeUnk {} -> pp_tv <+> ptext (sLit "is an interactive-debugger skolem")
    MetaTv {}     -> empty

 | otherwise             -- Normal case
 = empty

 where
   ppr_skol UnkSkol _   = ptext (sLit "is an unknown type variable")  -- Unhelpful
   ppr_skol info    loc = sep [ptext (sLit "is a rigid type variable bound by"),
                               sep [ppr info, ptext (sLit "at") <+> ppr loc]]
 
--------------------
unifyCtxt :: EqOrigin -> TidyEnv -> TcM (TidyEnv, SDoc)
unifyCtxt (UnifyOrigin { uo_actual = act_ty, uo_expected = exp_ty }) tidy_env
  = do  { (env1, act_ty') <- zonkTidyTcType tidy_env act_ty
        ; (env2, exp_ty') <- zonkTidyTcType env1 exp_ty
        ; return (env2, mkExpectedActualMsg act_ty' exp_ty') }

mkExpectedActualMsg :: Type -> Type -> SDoc
mkExpectedActualMsg act_ty exp_ty
  = vcat [ text "Expected type" <> colon <+> ppr exp_ty
         , text "  Actual type" <> colon <+> ppr act_ty ]

mkMisMatchMsg :: TcType -> TcType -> SDoc
mkMisMatchMsg ty1 ty2
  = sep [ ptext (sLit "Couldn't match type") <+> quotes (ppr ty1)
        , nest 15 $ ptext (sLit "with") <+> quotes (ppr ty2)]
\end{code}

Note [Non-injective type functions]
~~~~~~~~~~~~~~~~~~~~~~~~~~~~~~~~~~~
It's very confusing to get a message like
     Couldn't match expected type `Depend s'
            against inferred type `Depend s1'
so mkTyFunInfoMsg adds:
       NB: `Depend' is type function, and hence may not be injective

Warn of loopy local equalities that were dropped.


%************************************************************************
%*									*
                 Type-class errors
%*									*
%************************************************************************

\begin{code}
mkDictErrs :: ReportErrCtxt -> [(Class, [Type])] -> CtOrigin -> TcM [ErrMsg]
mkDictErrs ctxt wanteds orig
  = do { inst_envs <- tcGetInstEnvs
       ; non_overlaps_errs <- mapM (mkOverlap ctxt inst_envs orig) wanteds
       ; extra_err <- addErrorReport ctxt (mk_no_inst_err (lefts non_overlaps_errs))
       ; let extra_err_list = if (any isLeft non_overlaps_errs)
                              then [extra_err] else []
       ; return (rights non_overlaps_errs ++ extra_err_list) }
  where
    isLeft (Left _) = True
    isLeft _        = False

    mk_no_inst_err :: [(Class, [Type])] -> SDoc
    mk_no_inst_err wanteds
      | null givens     -- Top level
      = vcat [ addArising orig $
               ptext (sLit "No instance") <> plural min_wanteds
                    <+> ptext (sLit "for") <+> pprTheta min_wanteds
             , show_fixes (fixes2 ++ fixes3) ]

      | otherwise
      = vcat [ couldNotDeduce givens (min_wanteds, orig)
             , show_fixes (fixes1 ++ fixes2 ++ fixes3) ]
      where
        givens = getUserGivens ctxt
        min_wanteds = mkMinimalBySCs (map (uncurry mkClassPred) wanteds)

        fixes2 = case instance_dicts of
                   []  -> []
                   [_] -> [sep [ptext (sLit "add an instance declaration for"),
                                pprTheta instance_dicts]]
                   _   -> [sep [ptext (sLit "add instance declarations for"),
                                pprTheta instance_dicts]]
        fixes3 = case orig of
                   DerivOrigin -> [drv_fix]
                   _           -> []

        instance_dicts = filterOut isTyVarClassPred min_wanteds
		-- Insts for which it is worth suggesting an adding an 
		-- instance declaration.  Exclude tyvar dicts.

        drv_fix = vcat [ptext (sLit "use a standalone 'deriving instance' declaration,"),
                        nest 2 $ ptext (sLit "so you can specify the instance context yourself")]

	show_fixes :: [SDoc] -> SDoc
	show_fixes []     = empty
	show_fixes (f:fs) = sep [ptext (sLit "Possible fix:"), 
				 nest 2 (vcat (f : map (ptext (sLit "or") <+>) fs))]

        fixes1 | (orig:origs) <- mapCatMaybes get_good_orig (cec_encl ctxt)
               = [sep [ ptext (sLit "add") <+> pprTheta min_wanteds
                        <+> ptext (sLit "to the context of")
	              , nest 2 $ ppr_skol orig $$ 
                                 vcat [ ptext (sLit "or") <+> ppr_skol orig 
                                      | orig <- origs ]
                 ]    ]
               | otherwise = []

        ppr_skol (PatSkol dc _) = ptext (sLit "the data constructor") <+> quotes (ppr dc)
        ppr_skol skol_info      = ppr skol_info

	-- Do not suggest adding constraints to an *inferred* type signature!
        get_good_orig ic = case ctLocOrigin (ic_loc ic) of 
                             SigSkol (InfSigCtxt {}) _ -> Nothing
                             origin                    -> Just origin

mkOverlap :: ReportErrCtxt -> (InstEnv,InstEnv) -> CtOrigin
              -> (Class, [Type]) -> TcM (Either (Class, [Type]) ErrMsg)
-- Report an overlap error if this class constraint results
-- from an overlap (returning Left clas), otherwise return (Right pred)
mkOverlap ctxt inst_envs orig (clas, tys)
  = do { tys_flat <- mapM quickFlattenTy tys
           -- Note [Flattening in error message generation]

       ; case lookupInstEnv inst_envs clas tys_flat of
                ([], _, _) -> return (Left (clas, tys))    -- No match
                res        -> do { errMsg <- addErrorReport ctxt (mk_overlap_msg res)
                                 ; return (Right errMsg) } }
  where
    -- Normal overlap error
    mk_overlap_msg (matches, unifiers, False)
      = ASSERT( not (null matches) )
        vcat [	addArising orig (ptext (sLit "Overlapping instances for") 
				<+> pprType (mkClassPred clas tys))
    	     ,	sep [ptext (sLit "Matching instances") <> colon,
    		     nest 2 (vcat [pprInstances ispecs, pprInstances unifiers])]

             ,  if not (null matching_givens) then 
                  sep [ptext (sLit "Matching givens (or their superclasses)") <> colon
                      , nest 2 (vcat matching_givens)]
                else empty

             ,  if null matching_givens && isSingleton matches && null unifiers then
                -- Intuitively, some given matched the wanted in their
                -- flattened or rewritten (from given equalities) form
                -- but the matcher can't figure that out because the
                -- constraints are non-flat and non-rewritten so we
                -- simply report back the whole given
                -- context. Accelerate Smart.hs showed this problem.
                  sep [ ptext (sLit "There exists a (perhaps superclass) match") <> colon
                      , nest 2 (vcat (pp_givens givens))]
                else empty 

	     ,	if not (isSingleton matches)
    		then 	-- Two or more matches
		     empty
    		else 	-- One match
		parens (vcat [ptext (sLit "The choice depends on the instantiation of") <+>
	    		         quotes (pprWithCommas ppr (varSetElems (tyVarsOfTypes tys))),
			      if null (matching_givens) then
                                   vcat [ ptext (sLit "To pick the first instance above, use -XIncoherentInstances"),
			                  ptext (sLit "when compiling the other instance declarations")]
                              else empty])]
        where
            ispecs = [ispec | (ispec, _) <- matches]

            givens = getUserGivens ctxt
            matching_givens = mapCatMaybes matchable givens

            matchable (evvars,gloc) 
              = case ev_vars_matching of
                     [] -> Nothing
                     _  -> Just $ hang (pprTheta ev_vars_matching)
                                    2 (sep [ ptext (sLit "bound by") <+> ppr (ctLocOrigin gloc)
                                           , ptext (sLit "at") <+> ppr (ctLocSpan gloc)])
                where ev_vars_matching = filter ev_var_matches (map evVarPred evvars)
                      ev_var_matches ty = case getClassPredTys_maybe ty of
                         Just (clas', tys')
                           | clas' == clas
                           , Just _ <- tcMatchTys (tyVarsOfTypes tys) tys tys'
                           -> True 
                           | otherwise
                           -> any ev_var_matches (immSuperClasses clas' tys')
                         Nothing -> False

    -- Overlap error because of Safe Haskell (first match should be the most
    -- specific match)
    mk_overlap_msg (matches, _unifiers, True)
      = ASSERT( length matches > 1 )
        vcat [ addArising orig (ptext (sLit "Unsafe overlapping instances for") 
                        <+> pprType (mkClassPred clas tys))
             , sep [ptext (sLit "The matching instance is") <> colon,
                    nest 2 (pprInstance $ head ispecs)]
             , vcat [ ptext $ sLit "It is compiled in a Safe module and as such can only"
                    , ptext $ sLit "overlap instances from the same module, however it"
                    , ptext $ sLit "overlaps the following instances from different modules:"
                    , nest 2 (vcat [pprInstances $ tail ispecs])
                    ]
             ]
        where
            ispecs = [ispec | (ispec, _) <- matches]

----------------------
quickFlattenTy :: TcType -> TcM TcType
-- See Note [Flattening in error message generation]
quickFlattenTy ty | Just ty' <- tcView ty = quickFlattenTy ty'
quickFlattenTy ty@(TyVarTy {})  = return ty
quickFlattenTy ty@(ForAllTy {}) = return ty     -- See
  -- Don't flatten because of the danger or removing a bound variable
quickFlattenTy (AppTy ty1 ty2) = do { fy1 <- quickFlattenTy ty1
                                    ; fy2 <- quickFlattenTy ty2
                                    ; return (AppTy fy1 fy2) }
quickFlattenTy (FunTy ty1 ty2) = do { fy1 <- quickFlattenTy ty1
                                    ; fy2 <- quickFlattenTy ty2
                                    ; return (FunTy fy1 fy2) }
quickFlattenTy (TyConApp tc tys)
    | not (isSynFamilyTyCon tc)
    = do { fys <- mapM quickFlattenTy tys 
         ; return (TyConApp tc fys) }
    | otherwise
    = do { let (funtys,resttys) = splitAt (tyConArity tc) tys
                -- Ignore the arguments of the type family funtys
         ; v <- newMetaTyVar TauTv (typeKind (TyConApp tc funtys))
         ; flat_resttys <- mapM quickFlattenTy resttys
         ; return (foldl AppTy (mkTyVarTy v) flat_resttys) }
\end{code}

Note [Flattening in error message generation]
~~~~~~~~~~~~~~~~~~~~~~~~~~~~~~~~~~~~~~~~~~~~~
Consider (C (Maybe (F x))), where F is a type function, and we have
instances
                C (Maybe Int) and C (Maybe a)
Since (F x) might turn into Int, this is an overlap situation, and
indeed (because of flattening) the main solver will have refrained
from solving.  But by the time we get to error message generation, we've
un-flattened the constraint.  So we must *re*-flatten it before looking
up in the instance environment, lest we only report one matching
instance when in fact there are two.

Re-flattening is pretty easy, because we don't need to keep track of
evidence.  We don't re-use the code in TcCanonical because that's in
the TcS monad, and we are in TcM here.

Note [Quick-flatten polytypes]
~~~~~~~~~~~~~~~~~~~~~~~~~~~~~~
If we see C (Ix a => blah) or C (forall a. blah) we simply refrain from
flattening any further.  After all, there can be no instance declarations
that match such things.  And flattening under a for-all is problematic
anyway; consider C (forall a. F a)

\begin{code}
mkAmbigErrs :: ReportErrCtxt -> [WantedEvVar] -> TcM [ErrMsg]
mkAmbigErrs ctxt ambigs 
-- Divide into groups that share a common set of ambiguous tyvars
  = concatMapM (mkAmbigGroup ctxt) (equivClasses cmp ambigs_w_tvs) 
 where
    ambigs_w_tvs = [ (d, filter isAmbiguousTyVar (varSetElems (tyVarsOfEvVarX d)))
                   | d <- ambigs ]
    cmp (_,tvs1) (_,tvs2) = tvs1 `compare` tvs2


mkAmbigGroup :: ReportErrCtxt -> [(WantedEvVar, [TcTyVar])] -> TcM [ErrMsg]
-- The pairs all have the same [TcTyVar]
mkAmbigGroup ctxt pairs
  = setCtLoc loc $
    do { dflags <- getDOpts
       ; (tidy_env, docs) <- findGlobals ctxt (mkVarSet tvs)
       ; err <- mkErrTcM (tidy_env, main_msg $$ mk_msg dflags docs)
       ; return [err] }
  where
    (wev, tvs) : _ = pairs
    (loc, pp_wanteds) = pprWithArising (map fst pairs)
    main_msg = sep [ text "Ambiguous type variable" <> plural tvs
	             <+> pprQuotedList tvs
                     <+> text "in the constraint" <> plural pairs <> colon
                   , nest 2 pp_wanteds ]

    mk_msg dflags docs 
        | any isRuntimeUnkSkol tvs  -- See Note [Runtime skolems]
        =  vcat [ptext (sLit "Cannot resolve unknown runtime types:") <+>
                   (pprWithCommas ppr tvs),
                 ptext (sLit "Use :print or :force to determine these types")]

        | DerivOrigin <- ctLocOrigin (evVarX wev)
        = ptext (sLit "Probable fix: use a 'standalone deriving' declaration instead")

        | null docs 
        = ptext (sLit "Probable fix: add a type signature that fixes these type variable(s)")
			-- This happens in things like
			--	f x = show (read "foo")
			-- where monomorphism doesn't play any role
        | otherwise
	= vcat [ptext (sLit "Possible cause: the monomorphism restriction applied to the following:"),
		nest 2 (vcat docs),
		mono_fix dflags]

    mono_fix :: DynFlags -> SDoc
    mono_fix dflags
      = ptext (sLit "Probable fix:") <+> vcat
     	[ptext (sLit "give these definition(s) an explicit type signature"),
     	 if xopt Opt_MonomorphismRestriction dflags
         then ptext (sLit "or use -XNoMonomorphismRestriction")
         else empty]	-- Only suggest adding "-XNoMonomorphismRestriction"
     			-- if it is not already set!

getSkolemInfo :: [Implication] -> TcTyVar -> SkolemInfo
getSkolemInfo [] tv
  = WARN( True, ptext (sLit "No skolem info:") <+> ppr tv )
    UnkSkol
getSkolemInfo (implic:implics) tv
  | tv `elemVarSet` ic_skols implic = ctLocOrigin (ic_loc implic)
  | otherwise                       = getSkolemInfo implics tv

-----------------------
-- findGlobals looks at the value environment and finds values whose
-- types mention any of the offending type variables.  It has to be
-- careful to zonk the Id's type first, so it has to be in the monad.
-- We must be careful to pass it a zonked type variable, too.

mkEnvSigMsg :: SDoc -> [SDoc] -> SDoc
mkEnvSigMsg what env_sigs
 | null env_sigs = empty
 | otherwise = vcat [ ptext (sLit "The following variables have types that mention") <+> what
                    , nest 2 (vcat env_sigs) ]

findGlobals :: ReportErrCtxt
            -> TcTyVarSet
            -> TcM (TidyEnv, [SDoc])

findGlobals ctxt tvs 
  = do { lcl_ty_env <- case cec_encl ctxt of 
                        []    -> getLclTypeEnv
                        (i:_) -> return (ic_env i)
       ; go (cec_tidy ctxt) [] (nameEnvElts lcl_ty_env) }
  where
    go tidy_env acc [] = return (tidy_env, acc)
    go tidy_env acc (thing : things) = do
        (tidy_env1, maybe_doc) <- find_thing tidy_env ignore_it thing
	case maybe_doc of
	  Just d  -> go tidy_env1 (d:acc) things
	  Nothing -> go tidy_env1 acc     things

    ignore_it ty = tvs `disjointVarSet` tyVarsOfType ty

-----------------------
find_thing :: TidyEnv -> (TcType -> Bool)
           -> TcTyThing -> TcM (TidyEnv, Maybe SDoc)
find_thing tidy_env ignore_it (ATcId { tct_id = id })
  = do { (tidy_env', tidy_ty) <- zonkTidyTcType tidy_env (idType id)
       ; if ignore_it tidy_ty then
	   return (tidy_env, Nothing)
         else do 
       { let msg = sep [ ppr id <+> dcolon <+> ppr tidy_ty
		       , nest 2 (parens (ptext (sLit "bound at") <+>
			 	   ppr (getSrcLoc id)))]
       ; return (tidy_env', Just msg) } }

find_thing tidy_env ignore_it (ATyVar tv ty)
  = do { (tidy_env1, tidy_ty) <- zonkTidyTcType tidy_env ty
       ; if ignore_it tidy_ty then
	    return (tidy_env, Nothing)
         else do
       { let -- The name tv is scoped, so we don't need to tidy it
            msg = sep [ ptext (sLit "Scoped type variable") <+> quotes (ppr tv) <+> eq_stuff
                      , nest 2 bound_at]

            eq_stuff | Just tv' <- tcGetTyVar_maybe tidy_ty
		     , getOccName tv == getOccName tv' = empty
		     | otherwise = equals <+> ppr tidy_ty
		-- It's ok to use Type.getTyVar_maybe because ty is zonked by now
	    bound_at = parens $ ptext (sLit "bound at:") <+> ppr (getSrcLoc tv)
 
       ; return (tidy_env1, Just msg) } }

find_thing _ _ thing = pprPanic "find_thing" (ppr thing)

warnDefaulting :: [Ct] -> Type -> TcM ()
warnDefaulting wanteds default_ty
  = do { warn_default <- woptM Opt_WarnTypeDefaults
       ; env0 <- tcInitTidyEnv
       ; let wanted_bag = listToBag wanteds
             tidy_env = tidyFreeTyVars env0 $
                        tyVarsOfCts wanted_bag
             tidy_wanteds = mapBag (tidyCt tidy_env) wanted_bag
             (loc, ppr_wanteds) = pprWithArising (map mk_wev (bagToList tidy_wanteds))
             warn_msg  = hang (ptext (sLit "Defaulting the following constraint(s) to type")
                                <+> quotes (ppr default_ty))
                            2 ppr_wanteds
       ; setCtLoc loc $ warnTc warn_default warn_msg }
  where mk_wev :: Ct -> WantedEvVar 
        mk_wev ct 
           | ev <- cc_id ct 
           , Wanted wloc <- cc_flavor ct
           = EvVarX ev wloc -- must return a WantedEvVar 
        mk_wev _ct = panic "warnDefaulting: encountered non-wanted for defaulting"

\end{code}

Note [Runtime skolems]
~~~~~~~~~~~~~~~~~~~~~~
We want to give a reasonably helpful error message for ambiguity
arising from *runtime* skolems in the debugger.  These
are created by in RtClosureInspect.zonkRTTIType.  

%************************************************************************
%*									*
                 Error from the canonicaliser
	 These ones are called *during* constraint simplification
%*									*
%************************************************************************

\begin{code}
solverDepthErrorTcS :: Int -> [Ct] -> TcS a
solverDepthErrorTcS depth stack
  | null stack	    -- Shouldn't happen unless you say -fcontext-stack=0
  = wrapErrTcS $ failWith msg
  | otherwise
  = wrapErrTcS $ 
    setCtFlavorLoc (cc_flavor top_item) $
    do { ev_vars <- mapM (zonkEvVar . cc_id) stack
       ; env0 <- tcInitTidyEnv
       ; let tidy_env = tidyFreeTyVars env0 (tyVarsOfEvVars ev_vars)
             tidy_ev_vars = map (tidyEvVar tidy_env) ev_vars
       ; failWithTcM (tidy_env, hang msg 2 (pprEvVars tidy_ev_vars)) }
  where
    top_item = head stack
    msg = vcat [ ptext (sLit "Context reduction stack overflow; size =") <+> int depth
               , ptext (sLit "Use -fcontext-stack=N to increase stack size to N") ]

flattenForAllErrorTcS :: CtFlavor -> TcType -> TcS a
flattenForAllErrorTcS fl ty
  = wrapErrTcS        $ 
    setCtFlavorLoc fl $ 
    do { env0 <- tcInitTidyEnv
       ; let (env1, ty') = tidyOpenType env0 ty 
             msg = sep [ ptext (sLit "Cannot deal with a type function under a forall type:")
                       , ppr ty' ]
       ; failWithTcM (env1, msg) }
\end{code}

%************************************************************************
%*									*
                 Setting the context
%*									*
%************************************************************************

\begin{code}
setCtFlavorLoc :: CtFlavor -> TcM a -> TcM a
setCtFlavorLoc (Wanted  loc)   thing = setCtLoc loc thing
setCtFlavorLoc (Derived loc)   thing = setCtLoc loc thing
setCtFlavorLoc (Given loc _gk) thing = setCtLoc loc thing
\end{code}

%************************************************************************
%*									*
                 Tidying
%*									*
%************************************************************************

\begin{code}
zonkTidyTcType :: TidyEnv -> TcType -> TcM (TidyEnv, TcType)
zonkTidyTcType env ty = do { ty' <- zonkTcType ty
                           ; return (tidyOpenType env ty') }

zonkTidyOrigin :: ReportErrCtxt -> CtOrigin -> TcM CtOrigin
zonkTidyOrigin ctxt (TypeEqOrigin (UnifyOrigin { uo_actual = act, uo_expected = exp }))
  = do { (env1,  act') <- zonkTidyTcType (cec_tidy ctxt) act
       ; (_env2, exp') <- zonkTidyTcType env1            exp
       ; return (TypeEqOrigin (UnifyOrigin { uo_actual = act', uo_expected = exp' })) }
       -- Drop the returned env on the floor; we may conceivably thereby get
       -- inconsistent naming between uses of this function
zonkTidyOrigin _ orig = return orig
\end{code}<|MERGE_RESOLUTION|>--- conflicted
+++ resolved
@@ -544,20 +544,13 @@
     extra1 = typeExtraInfoMsg (cec_encl ctxt) ty1
     extra2 = typeExtraInfoMsg (cec_encl ctxt) ty2
 
-<<<<<<< HEAD
-misMatchMsg :: TcType -> TcType -> SDoc
-misMatchMsg ty_act ty_exp
-  = sep [ ptext (sLit "Couldn't match expected type") <+> quotes (ppr ty_exp)
-        , nest 12 $   ptext (sLit "with actual type") <+> quotes (ppr ty_act)]
-=======
 misMatchMsg :: TcType -> TcType -> SDoc	   -- Types are already tidy
 misMatchMsg ty1 ty2 
   = sep [ ptext cm_ty_or_knd <+> quotes (ppr ty1)
-	, nest 15 $ ptext (sLit "with") <+> quotes (ppr ty2)]
+	, nest 15 $ ptext (sLit "with actual") <+> quotes (ppr ty2)]
   where cm_ty_or_knd
-          | isKind ty1 = sLit "Couldn't match kind"
-          | otherwise  = sLit "Couldn't match type"
->>>>>>> e1a8d3fd
+          | isKind ty1 = sLit "Couldn't match expected kind"
+          | otherwise  = sLit "Couldn't match expected type"
 
 kindErrorMsg :: TcType -> TcType -> SDoc   -- Types are already tidy
 kindErrorMsg ty1 ty2
