--- conflicted
+++ resolved
@@ -144,34 +144,6 @@
                   -- to report unsolved Derived goals as error
                   -- See Note [Do not report derived but soluble errors]
 
-<<<<<<< HEAD
-reportTidyWanteds :: ReportErrCtxt -> Bag Ct -> Bag Ct -> Bag Implication -> TcM ()
-reportTidyWanteds ctxt insols flats implics
-  = do {
-     ; let Just ev_binds_var = cec_defer ctxt
-     ; runtimeCoercionErrors <- doptM Opt_DeferTypeErrors
-     ; if runtimeCoercionErrors then 
-       do { -- Defer errors to runtime
-             -- See Note [Deferring coercion errors to runtime] in TcSimplify
-             mapBagM_ (deferToRuntime ev_binds_var ctxt mkFlatErr) 
-                      (flats `unionBags` insols)
-           ; mapBagM_ (reportImplic ctxt) implics
-          }
-       else 
-       do {
-              zonked_tyvars <- mapBagM zonkTyVarsAndFV $ mapBag tyVarsOfCt holes
-            ; let new_env = foldrBag (\vars env -> let (env', _) = tidyOpenTyVars env (varSetElems vars) in env') (cec_tidy ctxt) zonked_tyvars
-            ; traceTc "reportTidyWanteds" (ppr new_env)
-            ; mapBagM_ (deferToRuntime ev_binds_var (ctxt { cec_tidy = new_env }) mkHoleDeferredError) holes
-            ; reportInsolsAndFlats (ctxt { cec_tidy = new_env }) (filterBag (not.isHole) insols) (filterBag (not.isHole) flats)
-            ; mapBagM_ (reportImplic (ctxt { cec_tidy = new_env })) implics
-          }
-     }
-       where isHole ct = case ct of
-                            CHoleCan {} -> True
-                            _           -> False
-             holes = filterBag isHole (flats `unionBags` insols)
-=======
 reportTidyWanteds :: ReportErrCtxt -> Cts -> Bag Implication -> TcM ()
 reportTidyWanteds ctxt flats implics
   | Just ev_binds_var <- cec_defer ctxt
@@ -181,9 +153,12 @@
        ; mapBagM_ (reportImplic ctxt) implics }
 
   | otherwise
-  = do { reportFlats ctxt flats
+  = do { reportFlats ctxt others
+       ; mapBagM_ (deferToRuntime ev_binds_var mkHoleDeferredError) holes
        ; mapBagM_ (reportImplic ctxt) implics }
->>>>>>> fe6ddf00
+  where
+    (holes, others) = partitionBag isHoleCt flats
+      -- Thijs had something about extending the tidy-env, but I don't know why
              
 
 deferToRuntime :: EvBindsVar -> ReportErrCtxt -> (ReportErrCtxt -> Ct -> TcM ErrMsg) 
