\begin{code}
{-# OPTIONS -fno-warn-tabs #-}
-- The above warning supression flag is a temporary kludge.
-- While working on this module you are encouraged to remove it and
-- detab the module (please do the detabbing in a separate patch). See
--     http://hackage.haskell.org/trac/ghc/wiki/Commentary/CodingStyle#TabsvsSpaces
-- for details

module TcSimplify( 
       simplifyInfer, simplifyAmbiguityCheck,
       simplifyDefault, simplifyDeriv, 
       simplifyRule, simplifyTop, simplifyInteractive
  ) where

#include "HsVersions.h"

import TcRnTypes
import TcRnMonad
import TcErrors
import TcMType
import TcType 
import TcSMonad 
import TcInteract 
import Inst
import Unify	( niFixTvSubst, niSubstTvSet )
import Type     ( classifyPredType, PredTree(..), getClassPredTys_maybe )
import Class    ( Class )
import Var
import Unique
import VarSet
import VarEnv 
import TcEvidence
import TypeRep
import Name
import Bag
import ListSetOps
import Util
import PrelInfo
import PrelNames
import Class		( classKey )
import BasicTypes       ( RuleName )
import Control.Monad    ( when )
import Outputable
import FastString
import TrieMap () -- DV: for now
import DynFlags
\end{code}


*********************************************************************************
*                                                                               * 
*                           External interface                                  *
*                                                                               *
*********************************************************************************


\begin{code}


simplifyTop :: WantedConstraints -> TcM (Bag EvBind)
-- Simplify top-level constraints
-- Usually these will be implications,
-- but when there is nothing to quantify we don't wrap
-- in a degenerate implication, so we do that here instead
simplifyTop wanteds 
  = do { zonked_wanteds <- zonkWC wanteds

       ; traceTc "simplifyTop {" $ text "zonked_wc =" <+> ppr zonked_wanteds
       ; (final_wc, binds1) <- runTcS (simpl_top zonked_wanteds)
       ; traceTc "End simplifyTop }" empty

       ; traceTc "reportUnsolved {" empty
                 -- See Note [Deferring coercion errors to runtime]
       ; runtimeCoercionErrors <- doptM Opt_DeferTypeErrors
       ; binds2 <- reportUnsolved runtimeCoercionErrors final_wc
       ; traceTc "reportUnsolved }" empty
       ; return (binds1 `unionBags` binds2) }

  where
    -- See Note [Top-level Defaulting Plan]
    simpl_top wanteds
      = do { wc_first_go <- solveWantedsTcS wanteds
           ; applyTyVarDefaulting wc_first_go 
           ; simpl_top_loop wc_first_go }
    
<<<<<<< HEAD
  where simpl_top_loop ev_binds_var wc
          | isEmptyWC wc 
          = do { traceTc "simpl_top_loop }" empty
               ; TcRnMonad.getTcEvBinds ev_binds_var }
          | otherwise
          = do { wc_residual <- solveWantedsWithEvBinds ev_binds_var wc
               ; let wc_flat_approximate = approximateWC wc_residual
               ; (dflt_eqs,_unused_bind) <- runTcS $
                                            applyDefaultingRules wc_flat_approximate
                                            -- See Note [Top-level Defaulting Plan]
               ; if isEmptyBag dflt_eqs then 
                   do { traceTc "End simplifyTop }" empty
                      ; report_and_finish ev_binds_var wc_residual }
                 else
                   simpl_top_loop ev_binds_var $ 
                   wc_residual { wc_flat = wc_flat wc_residual `unionBags` dflt_eqs } }

        report_and_finish ev_binds_var wc_residual 
          = do { eb1 <- TcRnMonad.getTcEvBinds ev_binds_var
               ; traceTc "reportUnsolved {" empty
                   -- See Note [Deferring coercion errors to runtime]
               ; eb2 <- reportUnsolved wc_residual
               ; traceTc "reportUnsolved }" empty
               ; return (eb1 `unionBags` eb2) }
=======
    simpl_top_loop wc
      | isEmptyWC wc 
      = return wc
      | otherwise
      = do { wc_residual <- solveWantedsTcS wc
           ; let wc_flat_approximate = approximateWC wc_residual
           ; something_happened <- applyDefaultingRules wc_flat_approximate
                                        -- See Note [Top-level Defaulting Plan]
           ; if something_happened then 
               simpl_top_loop wc_residual 
             else 
               return wc_residual }
>>>>>>> b04a2f91
\end{code}

Note [Top-level Defaulting Plan]
~~~~~~~~~~~~~~~~~~~~~~~~~~~~~~~~

We have considered two design choices for where/when to apply defaulting.   
   (i) Do it in SimplCheck mode only /whenever/ you try to solve some 
       flat constraints, maybe deep inside the context of implications.
       This used to be the case in GHC 7.4.1.
   (ii) Do it in a tight loop at simplifyTop, once all other constraint has 
        finished. This is the current story.

Option (i) had many disadvantages: 
   a) First it was deep inside the actual solver, 
   b) Second it was dependent on the context (Infer a type signature, 
      or Check a type signature, or Interactive) since we did not want 
      to always start defaulting when inferring (though there is an exception to  
      this see Note [Default while Inferring])
   c) It plainly did not work. Consider typecheck/should_compile/DfltProb2.hs:
          f :: Int -> Bool
          f x = const True (\y -> let w :: a -> a
                                      w a = const a (y+1)
                                  in w y)
      We will get an implication constraint (for beta the type of y):
               [untch=beta] forall a. 0 => Num beta
      which we really cannot default /while solving/ the implication, since beta is
      untouchable.

Instead our new defaulting story is to pull defaulting out of the solver loop and
go with option (i), implemented at SimplifyTop. Namely:
     - First have a go at solving the residual constraint of the whole program
     - Try to approximate it with a flat constraint
     - Figure out derived defaulting equations for that flat constraint
     - Go round the loop again if you did manage to get some equations

Now, that has to do with class defaulting. However there exists type variable /kind/
defaulting. Again this is done at the top-level and the plan is:
     - At the top-level, once you had a go at solving the constraint, do 
       figure out /all/ the touchable unification variables of the wanted contraints.
     - Apply defaulting to their kinds

More details in Note [DefaultTyVar].

\begin{code}

------------------
simplifyAmbiguityCheck :: Name -> WantedConstraints -> TcM (Bag EvBind)
simplifyAmbiguityCheck name wanteds
  = traceTc "simplifyAmbiguityCheck" (text "name =" <+> ppr name) >> 
    simplifyTop wanteds  -- NB: must be simplifyTop not simplifyCheck, so that we
                         --     do ambiguity resolution.  
                         -- See Note [Impedence matching] in TcBinds.
 
------------------
simplifyInteractive :: WantedConstraints -> TcM (Bag EvBind)
simplifyInteractive wanteds 
  = traceTc "simplifyInteractive" empty >>
    simplifyTop wanteds 

------------------
simplifyDefault :: ThetaType	-- Wanted; has no type variables in it
                -> TcM ()	-- Succeeds iff the constraint is soluble
simplifyDefault theta
  = do { traceTc "simplifyInteractive" empty
       ; wanted <- newFlatWanteds DefaultOrigin theta
       ; _ignored_ev_binds <- simplifyCheck (mkFlatWC wanted)
       ; return () }
\end{code}


***********************************************************************************
*                                                                                 * 
*                            Deriving                                             *
*                                                                                 *
***********************************************************************************

\begin{code}
simplifyDeriv :: CtOrigin
              -> PredType
	      -> [TyVar]	
	      -> ThetaType		-- Wanted
	      -> TcM ThetaType	-- Needed
-- Given  instance (wanted) => C inst_ty 
-- Simplify 'wanted' as much as possibles
-- Fail if not possible
simplifyDeriv orig pred tvs theta 
  = do { (skol_subst, tvs_skols) <- tcInstSkolTyVars tvs -- Skolemize
      	 	-- The constraint solving machinery 
		-- expects *TcTyVars* not TyVars.  
		-- We use *non-overlappable* (vanilla) skolems
		-- See Note [Overlap and deriving]

       ; let subst_skol = zipTopTvSubst tvs_skols $ map mkTyVarTy tvs
             skol_set   = mkVarSet tvs_skols
	     doc = ptext (sLit "deriving") <+> parens (ppr pred)

       ; wanted <- newFlatWanteds orig (substTheta skol_subst theta)

       ; traceTc "simplifyDeriv" $ 
         vcat [ pprTvBndrs tvs $$ ppr theta $$ ppr wanted, doc ]
       ; (residual_wanted, _ev_binds1)
             <- solveWantedsTcM (mkFlatWC wanted)

       ; let (good, bad) = partitionBagWith get_good (wc_flat residual_wanted)
                         -- See Note [Exotic derived instance contexts]
             get_good :: Ct -> Either PredType Ct
             get_good ct | validDerivPred skol_set p 
                         , isWantedCt ct  = Left p 
                         -- NB: residual_wanted may contain unsolved
                         -- Derived and we stick them into the bad set
                         -- so that reportUnsolved may decide what to do with them
                         | otherwise = Right ct
                         where p = ctPred ct

       -- We never want to defer these errors because they are errors in the
       -- compiler! Hence the `False` below
       ; _ev_binds2 <- reportUnsolved (residual_wanted { wc_flat = bad })

       ; let min_theta = mkMinimalBySCs (bagToList good)
       ; return (substTheta subst_skol min_theta) }
\end{code}

Note [Overlap and deriving]
~~~~~~~~~~~~~~~~~~~~~~~~~~~
Consider some overlapping instances:
  data Show a => Show [a] where ..
  data Show [Char] where ...

Now a data type with deriving:
  data T a = MkT [a] deriving( Show )

We want to get the derived instance
  instance Show [a] => Show (T a) where...
and NOT
  instance Show a => Show (T a) where...
so that the (Show (T Char)) instance does the Right Thing

It's very like the situation when we're inferring the type
of a function
   f x = show [x]
and we want to infer
   f :: Show [a] => a -> String

BOTTOM LINE: use vanilla, non-overlappable skolems when inferring
             the context for the derived instance. 
	     Hence tcInstSkolTyVars not tcInstSuperSkolTyVars

Note [Exotic derived instance contexts]
~~~~~~~~~~~~~~~~~~~~~~~~~~~~~~~~~~~~~~~
In a 'derived' instance declaration, we *infer* the context.  It's a
bit unclear what rules we should apply for this; the Haskell report is
silent.  Obviously, constraints like (Eq a) are fine, but what about
	data T f a = MkT (f a) deriving( Eq )
where we'd get an Eq (f a) constraint.  That's probably fine too.

One could go further: consider
	data T a b c = MkT (Foo a b c) deriving( Eq )
	instance (C Int a, Eq b, Eq c) => Eq (Foo a b c)

Notice that this instance (just) satisfies the Paterson termination 
conditions.  Then we *could* derive an instance decl like this:

	instance (C Int a, Eq b, Eq c) => Eq (T a b c) 
even though there is no instance for (C Int a), because there just
*might* be an instance for, say, (C Int Bool) at a site where we
need the equality instance for T's.  

However, this seems pretty exotic, and it's quite tricky to allow
this, and yet give sensible error messages in the (much more common)
case where we really want that instance decl for C.

So for now we simply require that the derived instance context
should have only type-variable constraints.

Here is another example:
	data Fix f = In (f (Fix f)) deriving( Eq )
Here, if we are prepared to allow -XUndecidableInstances we
could derive the instance
	instance Eq (f (Fix f)) => Eq (Fix f)
but this is so delicate that I don't think it should happen inside
'deriving'. If you want this, write it yourself!

NB: if you want to lift this condition, make sure you still meet the
termination conditions!  If not, the deriving mechanism generates
larger and larger constraints.  Example:
  data Succ a = S a
  data Seq a = Cons a (Seq (Succ a)) | Nil deriving Show

Note the lack of a Show instance for Succ.  First we'll generate
  instance (Show (Succ a), Show a) => Show (Seq a)
and then
  instance (Show (Succ (Succ a)), Show (Succ a), Show a) => Show (Seq a)
and so on.  Instead we want to complain of no instance for (Show (Succ a)).

The bottom line
~~~~~~~~~~~~~~~
Allow constraints which consist only of type variables, with no repeats.

*********************************************************************************
*                                                                                 * 
*                            Inference
*                                                                                 *
***********************************************************************************

Note [Which variables to quantify]
~~~~~~~~~~~~~~~~~~~~~~~~~~~~~~~~~~
Suppose the inferred type of a function is
   T kappa (alpha:kappa) -> Int
where alpha is a type unification variable and 
      kappa is a kind unification variable
Then we want to quantify over *both* alpha and kappa.  But notice that
kappa appears "at top level" of the type, as well as inside the kind
of alpha.  So it should be fine to just look for the "top level"
kind/type variables of the type, without looking transitively into the
kinds of those type variables.

\begin{code}
simplifyInfer :: Bool
              -> Bool                  -- Apply monomorphism restriction
              -> [(Name, TcTauType)]   -- Variables to be generalised,
                                       -- and their tau-types
              -> WantedConstraints
              -> TcM ([TcTyVar],    -- Quantify over these type variables
                      [EvVar],      -- ... and these constraints
		      Bool,	    -- The monomorphism restriction did something
		      		    --   so the results type is not as general as
				    --   it could be
                      TcEvBinds)    -- ... binding these evidence variables
simplifyInfer _top_lvl apply_mr name_taus wanteds
  | isEmptyWC wanteds
  = do { gbl_tvs     <- tcGetGlobalTyVars            -- Already zonked
       ; zonked_taus <- zonkTcTypes (map snd name_taus)
       ; let tvs_to_quantify = varSetElems (tyVarsOfTypes zonked_taus `minusVarSet` gbl_tvs)
       	     		       -- tvs_to_quantify can contain both kind and type vars
       	                       -- See Note [Which variables to quantify]
       ; qtvs <- zonkQuantifiedTyVars tvs_to_quantify
       ; return (qtvs, [], False, emptyTcEvBinds) }

  | otherwise
  = do { runtimeCoercionErrors <- doptM Opt_DeferTypeErrors
       ; gbl_tvs        <- tcGetGlobalTyVars
       ; zonked_tau_tvs <- zonkTyVarsAndFV (tyVarsOfTypes (map snd name_taus))
       ; zonked_wanteds <- zonkWC wanteds

       ; traceTc "simplifyInfer {"  $ vcat
             [ ptext (sLit "names =") <+> ppr (map fst name_taus)
             , ptext (sLit "taus =") <+> ppr (map snd name_taus)
             , ptext (sLit "tau_tvs (zonked) =") <+> ppr zonked_tau_tvs
             , ptext (sLit "gbl_tvs =") <+> ppr gbl_tvs
             , ptext (sLit "closed =") <+> ppr _top_lvl
             , ptext (sLit "apply_mr =") <+> ppr apply_mr
             , ptext (sLit "wanted =") <+> ppr zonked_wanteds
             ]

              -- Historical note: Before step 2 we used to have a
              -- HORRIBLE HACK described in Note [Avoid unecessary
              -- constraint simplification] but, as described in Trac
              -- #4361, we have taken in out now.  That's why we start
              -- with step 2!

              -- Step 2) First try full-blown solving 

              -- NB: we must gather up all the bindings from doing
              -- this solving; hence (runTcSWithEvBinds ev_binds_var).
              -- And note that since there are nested implications,
              -- calling solveWanteds will side-effect their evidence
              -- bindings, so we can't just revert to the input
              -- constraint.
       ; ev_binds_var <- newTcEvBinds
       ; wanted_transformed <- solveWantedsWithEvBinds ev_binds_var zonked_wanteds

              -- Step 3) Fail fast if there is an insoluble constraint,
              -- unless we are deferring errors to runtime
       ; when (not runtimeCoercionErrors && insolubleWC wanted_transformed) $ 
         do { _ev_binds <- reportUnsolved wanted_transformed; failM }

              -- Step 4) Candidates for quantification are an approximation of wanted_transformed
              -- NB: Already the fixpoint of any unifications that may have happened                                
              -- NB: We do not do any defaulting when inferring a type, this can lead
              -- to less polymorphic types, see Note [Default while Inferring]
 
              -- Step 5) Minimize the quantification candidates                             
              -- Step 6) Final candidates for quantification                
              -- We discard bindings, insolubles etc, because all we are
              -- care aout it 
       ; (quant_pred_candidates, _extra_binds)   
             <- runTcS $ do { let quant_candidates = approximateWC wanted_transformed               
                            ; promoteTyVars quant_candidates
                            ; _implics <- solveInteract quant_candidates
                            ; (flats, _insols) <- getInertUnsolved
                            ; return (map ctPred $ filter isWantedCt (bagToList flats)) }

             -- NB: quant_pred_candidates is already the fixpoint of any 
             --     unifications that may have happened
                  
       ; gbl_tvs        <- tcGetGlobalTyVars -- TODO: can we just use untch instead of gbl_tvs?
       ; zonked_tau_tvs <- zonkTyVarsAndFV zonked_tau_tvs
       
       ; let init_tvs  = zonked_tau_tvs `minusVarSet` gbl_tvs
             poly_qtvs = growThetaTyVars quant_pred_candidates init_tvs 
                         `minusVarSet` gbl_tvs
             pbound    = filter (quantifyPred poly_qtvs) quant_pred_candidates
             
	     -- Monomorphism restriction
             mr_qtvs  	     = init_tvs `minusVarSet` constrained_tvs
             constrained_tvs = tyVarsOfTypes quant_pred_candidates
	     mr_bites        = apply_mr && not (null pbound)

             (qtvs, bound) | mr_bites  = (mr_qtvs,   [])
                           | otherwise = (poly_qtvs, pbound)
             
       ; traceTc "simplifyWithApprox" $
         vcat [ ptext (sLit "quant_pred_candidates =") <+> ppr quant_pred_candidates
              , ptext (sLit "gbl_tvs=") <+> ppr gbl_tvs
              , ptext (sLit "zonked_tau_tvs=") <+> ppr zonked_tau_tvs
              , ptext (sLit "pbound =") <+> ppr pbound
              , ptext (sLit "init_qtvs =") <+> ppr init_tvs 
              , ptext (sLit "poly_qtvs =") <+> ppr poly_qtvs ]

       ; if isEmptyVarSet qtvs && null bound
         then do { traceTc "} simplifyInfer/no quantification" empty                   
                 ; emitConstraints wanted_transformed
                    -- Includes insolubles (if -fdefer-type-errors)
                    -- as well as flats and implications
                 ; return ([], [], mr_bites, TcEvBinds ev_binds_var) }
         else do

       { traceTc "simplifyApprox" $ 
         ptext (sLit "bound are =") <+> ppr bound 
         
            -- Step 4, zonk quantified variables 
       ; let minimal_flat_preds = mkMinimalBySCs bound
             skol_info = InferSkol [ (name, mkSigmaTy [] minimal_flat_preds ty)
                                   | (name, ty) <- name_taus ]
                        -- Don't add the quantified variables here, because
                        -- they are also bound in ic_skols and we want them to be
                        -- tidied uniformly

       ; qtvs_to_return <- zonkQuantifiedTyVars (varSetElems qtvs)

            -- Step 7) Emit an implication
       ; minimal_bound_ev_vars <- mapM TcMType.newEvVar minimal_flat_preds
       ; lcl_env <- getLclTypeEnv
       ; gloc <- getCtLoc skol_info
       ; untch <- TcRnMonad.getUntouchables
       ; uniq  <- TcRnMonad.newUnique
       ; let implic = Implic { ic_untch    = pushUntouchables uniq untch 
                             , ic_env      = lcl_env
                             , ic_skols    = qtvs_to_return
                             , ic_fsks     = []  -- wanted_tansformed arose only from solveWanteds
                                                 -- hence no flatten-skolems (which come from givens)
                             , ic_given    = minimal_bound_ev_vars
                             , ic_wanted   = wanted_transformed 
                             , ic_insol    = False
                             , ic_binds    = ev_binds_var
                             , ic_loc      = gloc }
       ; emitImplication implic
         
       ; traceTc "} simplifyInfer/produced residual implication for quantification" $
             vcat [ ptext (sLit "implic =") <+> ppr implic
                       -- ic_skols, ic_given give rest of result
                  , ptext (sLit "qtvs =") <+> ppr qtvs_to_return
                  , ptext (sLit "spb =") <+> ppr quant_pred_candidates
                  , ptext (sLit "bound =") <+> ppr bound ]

       ; return ( qtvs_to_return, minimal_bound_ev_vars
                , mr_bites,  TcEvBinds ev_binds_var) } }
    where 
\end{code}


Note [Default while Inferring]
~~~~~~~~~~~~~~~~~~~~~~~~~~~~~~
Our current plan is that defaulting only happens at simplifyTop and
not simplifyInfer.  This may lead to some insoluble deferred constraints
Example:

instance D g => C g Int b 

constraint inferred = (forall b. 0 => C gamma alpha b) /\ Num alpha
type inferred       = gamma -> gamma 

Now, if we try to default (alpha := Int) we will be able to refine the implication to 
  (forall b. 0 => C gamma Int b) 
which can then be simplified further to 
  (forall b. 0 => D gamma)
Finally we /can/ approximate this implication with (D gamma) and infer the quantified
type:  forall g. D g => g -> g

Instead what will currently happen is that we will get a quantified type 
(forall g. g -> g) and an implication:
       forall g. 0 => (forall b. 0 => C g alpha b) /\ Num alpha

which, even if the simplifyTop defaults (alpha := Int) we will still be left with an 
unsolvable implication:
       forall g. 0 => (forall b. 0 => D g)

The concrete example would be: 
       h :: C g a s => g -> a -> ST s a
       f (x::gamma) = (\_ -> x) (runST (h x (undefined::alpha)) + 1)

But it is quite tedious to do defaulting and resolve the implication constraints and
we have not observed code breaking because of the lack of defaulting in inference so 
we don't do it for now.



Note [Minimize by Superclasses]
~~~~~~~~~~~~~~~~~~~~~~~~~~~~~~~ 
When we quantify over a constraint, in simplifyInfer we need to
quantify over a constraint that is minimal in some sense: For
instance, if the final wanted constraint is (Eq alpha, Ord alpha),
we'd like to quantify over Ord alpha, because we can just get Eq alpha
from superclass selection from Ord alpha. This minimization is what
mkMinimalBySCs does. Then, simplifyInfer uses the minimal constraint
to check the original wanted.


Note [Avoid unecessary constraint simplification]
~~~~~~~~~~~~~~~~~~~~~~~~~~~~~~~~~~~~~~~~~~~~~~~~~
    -------- NB NB NB (Jun 12) ------------- 
    This note not longer applies; see the notes with Trac #4361.
    But I'm leaving it in here so we remember the issue.)
    ----------------------------------------
When inferring the type of a let-binding, with simplifyInfer,
try to avoid unnecessarily simplifying class constraints.
Doing so aids sharing, but it also helps with delicate 
situations like

   instance C t => C [t] where ..

   f :: C [t] => ....
   f x = let g y = ...(constraint C [t])... 
         in ...
When inferring a type for 'g', we don't want to apply the
instance decl, because then we can't satisfy (C t).  So we
just notice that g isn't quantified over 't' and partition
the contraints before simplifying.

This only half-works, but then let-generalisation only half-works.


*********************************************************************************
*                                                                                 * 
*                             RULES                                               *
*                                                                                 *
***********************************************************************************

See note [Simplifying RULE consraints] in TcRule

Note [RULE quanfification over equalities]
~~~~~~~~~~~~~~~~~~~~~~~~~~~~~~~~~~~~~~~~~~
Decideing which equalities to quantify over is tricky:
 * We do not want to quantify over insoluble equalities (Int ~ Bool)
    (a) because we prefer to report a LHS type error
    (b) because if such things end up in 'givens' we get a bogus
        "inaccessible code" error

 * But we do want to quantify over things like (a ~ F b), where
   F is a type function.

The difficulty is that it's hard to tell what is insoluble!
So we see whether the simplificaiotn step yielded any type errors,
and if so refrain from quantifying over *any* equalites.

\begin{code}
simplifyRule :: RuleName 
             -> WantedConstraints	-- Constraints from LHS
             -> WantedConstraints	-- Constraints from RHS
             -> TcM ([EvVar], WantedConstraints)   -- LHS evidence varaibles
-- See Note [Simplifying RULE constraints] in TcRule
simplifyRule name lhs_wanted rhs_wanted
  = do { zonked_all <- zonkWC (lhs_wanted `andWC` rhs_wanted)
       ; let doc = ptext (sLit "LHS of rule") <+> doubleQuotes (ftext name)
             
             	 -- We allow ourselves to unify environment 
		 -- variables: runTcS runs with NoUntouchables
       ; (resid_wanted, _) <- solveWantedsTcM zonked_all

       ; zonked_lhs <- zonkWC lhs_wanted

       ; let (q_cts, non_q_cts) = partitionBag quantify_me (wc_flat zonked_lhs)
             quantify_me  -- Note [RULE quantification over equalities]
               | insolubleWC resid_wanted = quantify_insol
               | otherwise                = quantify_normal

             quantify_insol ct = not (isEqPred (ctPred ct))

             quantify_normal ct
               | EqPred t1 t2 <- classifyPredType (ctPred ct)
               = not (t1 `eqType` t2)
               | otherwise
               = True
             
       ; traceTc "simplifyRule" $
         vcat [ doc
              , text "zonked_lhs" <+> ppr zonked_lhs 
              , text "q_cts"      <+> ppr q_cts ]

       ; return ( map (ctEvId . ctEvidence) (bagToList q_cts)
                , zonked_lhs { wc_flat = non_q_cts }) }
\end{code}


*********************************************************************************
*                                                                                 * 
*                                 Main Simplifier                                 *
*                                                                                 *
***********************************************************************************

\begin{code}
simplifyCheck :: WantedConstraints	-- Wanted
              -> TcM (Bag EvBind)
-- Solve a single, top-level implication constraint
-- e.g. typically one created from a top-level type signature
-- 	    f :: forall a. [a] -> [a]
--          f x = rhs
-- We do this even if the function has no polymorphism:
--    	    g :: Int -> Int

--          g y = rhs
-- (whereas for *nested* bindings we would not create
--  an implication constraint for g at all.)
--
-- Fails if can't solve something in the input wanteds
simplifyCheck wanteds
  = do { wanteds <- zonkWC wanteds

       ; traceTc "simplifyCheck {" (vcat
             [ ptext (sLit "wanted =") <+> ppr wanteds ])

       ; (unsolved, eb1) <- solveWantedsTcM wanteds

       ; traceTc "simplifyCheck }" $ ptext (sLit "unsolved =") <+> ppr unsolved

       ; traceTc "reportUnsolved {" empty
       -- See Note [Deferring coercion errors to runtime]
       ; eb2 <- reportUnsolved unsolved 
       ; traceTc "reportUnsolved }" empty

       ; return (eb1 `unionBags` eb2) }
\end{code}

Note [Deferring coercion errors to runtime]
~~~~~~~~~~~~~~~~~~~~~~~~~~~~~~~~~~~~~~~~~~~

While developing, sometimes it is desirable to allow compilation to succeed even
if there are type errors in the code. Consider the following case:

  module Main where

  a :: Int
  a = 'a'

  main = print "b"

Even though `a` is ill-typed, it is not used in the end, so if all that we're
interested in is `main` it is handy to be able to ignore the problems in `a`.

Since we treat type equalities as evidence, this is relatively simple. Whenever
we run into a type mismatch in TcUnify, we normally just emit an error. But it
is always safe to defer the mismatch to the main constraint solver. If we do
that, `a` will get transformed into

  co :: Int ~ Char
  co = ...

  a :: Int
  a = 'a' `cast` co

The constraint solver would realize that `co` is an insoluble constraint, and
emit an error with `reportUnsolved`. But we can also replace the right-hand side
of `co` with `error "Deferred type error: Int ~ Char"`. This allows the program
to compile, and it will run fine unless we evaluate `a`. This is what
`deferErrorsToRuntime` does.

It does this by keeping track of which errors correspond to which coercion
in TcErrors (with ErrEnv). TcErrors.reportTidyWanteds does not print the errors
and does not fail if -fwarn-type-errors is on, so that we can continue
compilation. The errors are turned into warnings in `reportUnsolved`.

\begin{code}

solveWantedsTcM :: WantedConstraints -> TcM (WantedConstraints, Bag EvBind)
-- Return the evidence binds in the BagEvBinds result
-- Discards all Derived stuff in result
solveWantedsTcM wanted = runTcS (solve_wanteds_and_drop wanted)

solveWantedsWithEvBinds :: EvBindsVar -> WantedConstraints -> TcM WantedConstraints
-- Side-effect the EvBindsVar argument to add new bindings from solving
-- Discards all Derived stuff in result
solveWantedsWithEvBinds ev_binds_var wanted
  = runTcSWithEvBinds ev_binds_var (solve_wanteds_and_drop wanted)

solveWantedsTcS :: WantedConstraints -> TcS WantedConstraints
-- Solve, with current untouchables, augmenting the current
-- evidence bindings, ty_binds, and solved caches
-- However, revert the InertCans to the way they were at 
-- the beginning (since we are returning the residual)
solveWantedsTcS wanted = nestTcS (solve_wanteds_and_drop wanted)

solve_wanteds_and_drop :: WantedConstraints -> TcS (WantedConstraints)
-- Since solve_wanteds returns the residual WantedConstraints,
-- it should alway be called within a runTcS or something similar,
solve_wanteds_and_drop wanted = do { wc <- solve_wanteds wanted 
                                   ; return (dropDerivedWC wc) }

solve_wanteds :: WantedConstraints -> TcS WantedConstraints 
-- so that the inert set doesn't mindlessly propagate.
-- NB: wc_flats may be wanted /or/ derived now
solve_wanteds wanted@(WC { wc_flat = flats, wc_impl = implics, wc_insol = insols }) 
  = do { traceTcS "solveWanteds {" (ppr wanted)

         -- Try the flat bit, including insolubles. Solving insolubles a 
         -- second time round is a bit of a waste but the code is simple 
         -- and the program is wrong anyway, and we don't run the danger 
         -- of adding Derived insolubles twice; see 
         -- TcSMonad Note [Do not add duplicate derived insolubles] 
       ; traceTcS "solveFlats {" empty
       ; let all_flats = flats `unionBags` insols
       ; impls_from_flats <- solveInteract all_flats
       ; traceTcS "solveFlats end }" (ppr impls_from_flats)

       -- solve_wanteds iterates when it is able to float equalities 
       -- out of one or more of the implications. 
       ; unsolved_implics <- simpl_loop 1 (implics `unionBags` impls_from_flats)

       ; (unsolved_flats, insoluble_flats) <- getInertUnsolved

       ; wc <- unFlattenWC (WC { wc_flat  = unsolved_flats
                               , wc_impl  = unsolved_implics
                               , wc_insol = insoluble_flats })

       ; bb <- getTcEvBindsMap
       ; tb <- getTcSTyBindsMap
       ; traceTcS "solveWanteds }" $
                 vcat [ text "unsolved_flats   =" <+> ppr unsolved_flats
                      , text "unsolved_implics =" <+> ppr unsolved_implics
                      , text "current evbinds  =" <+> ppr (evBindMapBinds bb)
                      , text "current tybinds  =" <+> vcat (map ppr (varEnvElts tb))
                      , text "final wc =" <+> ppr wc ]

       ; return wc }

simpl_loop :: Int
           -> Bag Implication
           -> TcS (Bag Implication)
simpl_loop n implics
  | n > 10 
  = traceTcS "solveWanteds: loop!" empty >> return implics
  | otherwise 
  = do { (floated_eqs, unsolved_implics) <- solveNestedImplications implics
       ; if isEmptyBag floated_eqs 
         then return unsolved_implics 
         else 
    do {   -- Put floated_eqs into the current inert set before looping
         impls_from_eqs <- solveInteract floated_eqs
       ; simpl_loop (n+1) (unsolved_implics `unionBags` impls_from_eqs)} }


solveNestedImplications :: Bag Implication
                        -> TcS (Cts, Bag Implication)
-- Precondition: the TcS inerts may contain unsolved flats which have 
-- to be converted to givens before we go inside a nested implication.
solveNestedImplications implics
  | isEmptyBag implics
  = return (emptyBag, emptyBag)
  | otherwise 
  = do { inerts <- getTcSInerts
       ; let thinner_inerts = prepareInertsForImplications inerts
                 -- See Note [Preparing inert set for implications]
  
       ; traceTcS "solveNestedImplications starting {" $ 
         vcat [ text "original inerts = " <+> ppr inerts
              , text "thinner_inerts  = " <+> ppr thinner_inerts ]
         
       ; (floated_eqs, unsolved_implics)
           <- flatMapBagPairM (solveImplication thinner_inerts) implics

       -- ... and we are back in the original TcS inerts 
       -- Notice that the original includes the _insoluble_flats so it was safe to ignore
       -- them in the beginning of this function.
       ; traceTcS "solveNestedImplications end }" $
                  vcat [ text "all floated_eqs ="  <+> ppr floated_eqs
                       , text "unsolved_implics =" <+> ppr unsolved_implics ]

       ; return (floated_eqs, unsolved_implics) }

solveImplication :: InertSet
                 -> Implication    -- Wanted
                 -> TcS (Cts,      -- All wanted or derived floated equalities: var = type
                         Bag Implication) -- Unsolved rest (always empty or singleton)
-- Precondition: The TcS monad contains an empty worklist and given-only inerts 
-- which after trying to solve this implication we must restore to their original value
solveImplication inerts
     imp@(Implic { ic_untch  = untch
                 , ic_binds  = ev_binds
                 , ic_skols  = skols 
                 , ic_fsks   = old_fsks
                 , ic_given  = givens
                 , ic_wanted = wanteds
                 , ic_loc    = loc })
  = 
    do { traceTcS "solveImplication {" (ppr imp) 

         -- Solve the nested constraints
         -- NB: 'inerts' has empty inert_fsks
       ; (new_fsks, residual_wanted) 
            <- nestImplicTcS ev_binds untch inerts $
               do { solveInteractGiven loc old_fsks givens 
                  ; residual_wanted <- solve_wanteds wanteds
                  ; more_fsks <- getFlattenSkols
                  ; return (more_fsks ++ old_fsks, residual_wanted) }

       ; (floated_eqs, final_wanted)
             <- floatEqualities (skols ++ new_fsks) givens residual_wanted

       ; let res_implic | isEmptyWC final_wanted 
                        = emptyBag
                        | otherwise
                        = unitBag (imp { ic_fsks   = new_fsks
                                       , ic_wanted = dropDerivedWC final_wanted
                                       , ic_insol  = insolubleWC final_wanted })

       ; evbinds <- getTcEvBindsMap
       ; traceTcS "solveImplication end }" $ vcat
             [ text "floated_eqs =" <+> ppr floated_eqs
             , text "new_fsks =" <+> ppr new_fsks
             , text "res_implic =" <+> ppr res_implic
             , text "implication evbinds = " <+> ppr (evBindMapBinds evbinds) ]

       ; return (floated_eqs, res_implic) }
\end{code}


\begin{code}
floatEqualities :: [TcTyVar] -> [EvVar] -> WantedConstraints 
                -> TcS (Cts, WantedConstraints)
-- Post: The returned FlavoredEvVar's are only Wanted or Derived
-- and come from the input wanted ev vars or deriveds 
-- Also performs some unifications, adding to monadically-carried ty_binds
-- These will be used when processing floated_eqs later
floatEqualities skols can_given wanteds@(WC { wc_flat = flats })
  | hasEqualities can_given 
  = return (emptyBag, wanteds)   -- Note [Float Equalities out of Implications]
  | otherwise 
  = do { let (float_eqs, remaining_flats) = partitionBag is_floatable flats
       ; promoteTyVars float_eqs
       ; ty_binds <- getTcSTyBindsMap
       ; traceTcS "floatEqualities" (vcat [ text "Floated eqs =" <+> ppr float_eqs
                                          , text "Ty binds =" <+> ppr ty_binds])
       ; return (float_eqs, wanteds { wc_flat = remaining_flats }) }
  where 
    skol_set = growSkols wanteds (mkVarSet skols)

    is_floatable :: Ct -> Bool
    is_floatable ct
       = isEqPred pred && skol_set `disjointVarSet` tyVarsOfType pred
       where
         pred = ctPred ct

promoteTyVars :: Cts -> TcS ()
promoteTyVars cts
  = do { untch <- TcSMonad.getUntouchables
       ; mapM_ (promote_tv untch) (varSetElems (tyVarsOfCts cts)) }
  where
    promote_tv untch tv 
      | isFloatedTouchableMetaTyVar untch tv
      = do { cloned_tv <- TcSMonad.cloneMetaTyVar tv
           ; let rhs_tv = setMetaTyVarUntouchables cloned_tv untch
           ; setWantedTyBind tv (mkTyVarTy rhs_tv) }
      | otherwise
      = return ()

growSkols :: WantedConstraints -> VarSet -> VarSet
-- Find all the type variables that might possibly be unified
-- with a type that mentions a skolem.  This test is very conservative.
-- I don't *think* we need look inside the implications, because any 
-- relevant unification variables in there are untouchable.
growSkols (WC { wc_flat = flats }) skols
  = growThetaTyVars theta skols
  where
    theta = foldrBag ((:) . ctPred) [] flats

approximateWC :: WantedConstraints -> Cts
-- Postcondition: Wanted or Derived Cts 
approximateWC wc = float_wc emptyVarSet wc
  where 
    float_wc :: TcTyVarSet -> WantedConstraints -> Cts
    float_wc skols (WC { wc_flat = flat, wc_impl = implic }) = floats1 `unionBags` floats2
      where floats1 = do_bag (float_flat skols) flat
            floats2 = do_bag (float_implic skols) implic
                                 
    float_implic :: TcTyVarSet -> Implication -> Cts
    float_implic skols imp
      = float_wc skols' (ic_wanted imp)
      where
        skols' = skols `extendVarSetList` ic_skols imp `extendVarSetList` ic_fsks imp
            
    float_flat :: TcTyVarSet -> Ct -> Cts
    float_flat skols ct
      | tyVarsOfCt ct `disjointVarSet` skols 
      = singleCt ct
      | otherwise = emptyCts
        
    do_bag :: (a -> Bag c) -> Bag a -> Bag c
    do_bag f = foldrBag (unionBags.f) emptyBag
\end{code}
\end{code}

Note [Float Equalities out of Implications]
~~~~~~~~~~~~~~~~~~~~~~~~~~~~~~~~~~~~~~~~~~~ 
For ordinary pattern matches (including existentials) we float 
equalities out of implications, for instance: 
     data T where 
       MkT :: Eq a => a -> T 
     f x y = case x of MkT _ -> (y::Int)
We get the implication constraint (x::T) (y::alpha): 
     forall a. [untouchable=alpha] Eq a => alpha ~ Int
We want to float out the equality into a scope where alpha is no
longer untouchable, to solve the implication!  

But we cannot float equalities out of implications whose givens may
yield or contain equalities:

      data T a where 
        T1 :: T Int
        T2 :: T Bool
        T3 :: T a 
        
      h :: T a -> a -> Int
      
      f x y = case x of 
                T1 -> y::Int
                T2 -> y::Bool
                T3 -> h x y

We generate constraint, for (x::T alpha) and (y :: beta): 
   [untouchables = beta] (alpha ~ Int => beta ~ Int)   -- From 1st branch
   [untouchables = beta] (alpha ~ Bool => beta ~ Bool) -- From 2nd branch
   (alpha ~ beta)                                      -- From 3rd branch 

If we float the equality (beta ~ Int) outside of the first implication and 
the equality (beta ~ Bool) out of the second we get an insoluble constraint.
But if we just leave them inside the implications we unify alpha := beta and
solve everything.

Principle: 
    We do not want to float equalities out which may need the given *evidence*
    to become soluble.

Consequence: classes with functional dependencies don't matter (since there is 
no evidence for a fundep equality), but equality superclasses do matter (since 
they carry evidence).

Notice that, due to Note [Extra TcSTv Untouchables], the free unification variables 
of an equality that is floated out of an implication become effectively untouchables
for the leftover implication. This is absolutely necessary. Consider the following 
example. We start with two implications and a class with a functional dependency. 

    class C x y | x -> y
    instance C [a] [a]
          
    (I1)      [untch=beta]forall b. 0 => F Int ~ [beta]
    (I2)      [untch=beta]forall c. 0 => F Int ~ [[alpha]] /\ C beta [c]

We float (F Int ~ [beta]) out of I1, and we float (F Int ~ [[alpha]]) out of I2. 
They may react to yield that (beta := [alpha]) which can then be pushed inwards 
the leftover of I2 to get (C [alpha] [a]) which, using the FunDep, will mean that
(alpha := a). In the end we will have the skolem 'b' escaping in the untouchable
beta! Concrete example is in indexed_types/should_fail/ExtraTcsUntch.hs:

    class C x y | x -> y where 
     op :: x -> y -> ()

    instance C [a] [a]

    type family F a :: *

    h :: F Int -> ()
    h = undefined

    data TEx where 
      TEx :: a -> TEx 


    f (x::beta) = 
        let g1 :: forall b. b -> ()
            g1 _ = h [x]
            g2 z = case z of TEx y -> (h [[undefined]], op x [y])
        in (g1 '3', g2 undefined)

Note [Extra TcsTv untouchables]
~~~~~~~~~~~~~~~~~~~~~~~~~~~~~~~
Whenever we are solving a bunch of flat constraints, they may contain 
the following sorts of 'touchable' unification variables:
   
   (i)   Born-touchables in that scope
 
   (ii)  Simplifier-generated unification variables, such as unification 
         flatten variables

   (iii) Touchables that have been floated out from some nested 
         implications, see Note [Float Equalities out of Implications]. 

Now, once we are done with solving these flats and have to move inwards to 
the nested implications (perhaps for a second time), we must consider all the
extra variables (categories (ii) and (iii) above) as untouchables for the 
implication. Otherwise we have the danger or double unifications, as well
as the danger of not ``seeing'' some unification. Example (from Trac #4494):

   (F Int ~ uf)  /\  [untch=beta](forall a. C a => F Int ~ beta) 

In this example, beta is touchable inside the implication. The 
first solveInteract step leaves 'uf' ununified. Then we move inside 
the implication where a new constraint
       uf  ~  beta  
emerges. We may spontaneously solve it to get uf := beta, so the whole
implication disappears but when we pop out again we are left with (F
Int ~ uf) which will be unified by our final solveCTyFunEqs stage and
uf will get unified *once more* to (F Int).

The solution is to record the unification variables of the flats, 
and make them untouchables for the nested implication. In the 
example above uf would become untouchable, so beta would be forced 
to be unified as beta := uf.

\begin{code}
unFlattenWC :: WantedConstraints -> TcS WantedConstraints
unFlattenWC wc 
  = do { (subst, remaining_unsolved_flats) <- solveCTyFunEqs (wc_flat wc)
                -- See Note [Solving Family Equations]
                -- NB: remaining_flats has already had subst applied
       ; return $ 
         WC { wc_flat  = mapBag (substCt subst) remaining_unsolved_flats
            , wc_impl  = mapBag (substImplication subst) (wc_impl wc) 
            , wc_insol = mapBag (substCt subst) (wc_insol wc) }
       }
  where 
    solveCTyFunEqs :: Cts -> TcS (TvSubst, Cts)
    -- Default equalities (F xi ~ alpha) by setting (alpha := F xi), whenever possible
    -- See Note [Solving Family Equations]
    -- Returns: a bunch of unsolved constraints from the original Cts and implications
    --          where the newly generated equalities (alpha := F xi) have been substituted through.
    solveCTyFunEqs cts
     = do { untch   <- TcSMonad.getUntouchables 
          ; let (unsolved_can_cts, (ni_subst, cv_binds))
                    = getSolvableCTyFunEqs untch cts
          ; traceTcS "defaultCTyFunEqs" (vcat [ text "Trying to default family equations:"
                                              , text "untch" <+> ppr untch 
                                              , text "subst" <+> ppr ni_subst 
                                              , text "binds" <+> ppr cv_binds
                                              , ppr unsolved_can_cts
                                              ])
          ; mapM_ solve_one cv_binds

          ; return (niFixTvSubst ni_subst, unsolved_can_cts) }
      where
        solve_one (CtWanted { ctev_evar = cv }, tv, ty) 
          = setWantedTyBind tv ty >> setEvBind cv (EvCoercion (mkTcReflCo ty))
        solve_one (CtDerived {}, tv, ty)
          = setWantedTyBind tv ty
        solve_one arg
          = pprPanic "solveCTyFunEqs: can't solve a /given/ family equation!" $ ppr arg

------------
type FunEqBinds = (TvSubstEnv, [(CtEvidence, TcTyVar, TcType)])
  -- The TvSubstEnv is not idempotent, but is loop-free
  -- See Note [Non-idempotent substitution] in Unify
emptyFunEqBinds :: FunEqBinds
emptyFunEqBinds = (emptyVarEnv, [])

extendFunEqBinds :: FunEqBinds -> CtEvidence -> TcTyVar -> TcType -> FunEqBinds
extendFunEqBinds (tv_subst, cv_binds) fl tv ty
  = (extendVarEnv tv_subst tv ty, (fl, tv, ty):cv_binds)

------------
getSolvableCTyFunEqs :: Untouchables
                     -> Cts                -- Precondition: all Wanteds or Derived!
                     -> (Cts, FunEqBinds)  -- Postcondition: returns the unsolvables
getSolvableCTyFunEqs untch cts
  = Bag.foldlBag dflt_funeq (emptyCts, emptyFunEqBinds) cts
  where
    dflt_funeq :: (Cts, FunEqBinds) -> Ct
               -> (Cts, FunEqBinds)
    dflt_funeq (cts_in, feb@(tv_subst, _))
               (CFunEqCan { cc_ev = fl
                          , cc_fun = tc
                          , cc_tyargs = xis
                          , cc_rhs = xi })
      | Just tv <- tcGetTyVar_maybe xi      -- RHS is a type variable

      , isTouchableMetaTyVar untch tv
           -- And it's a *touchable* unification variable

      , typeKind xi `tcIsSubKind` tyVarKind tv
         -- Must do a small kind check since TcCanonical invariants 
         -- on family equations only impose compatibility, not subkinding

      , not (tv `elemVarEnv` tv_subst)
           -- Check not in extra_binds
           -- See Note [Solving Family Equations], Point 1

      , not (tv `elemVarSet` niSubstTvSet tv_subst (tyVarsOfTypes xis))
           -- Occurs check: see Note [Solving Family Equations], Point 2
      = ASSERT ( not (isGiven fl) )
        (cts_in, extendFunEqBinds feb fl tv (mkTyConApp tc xis))

    dflt_funeq (cts_in, fun_eq_binds) ct
      = (cts_in `extendCts` ct, fun_eq_binds)
\end{code}

Note [Solving Family Equations] 
~~~~~~~~~~~~~~~~~~~~~~~~~~~~~~~~~~ 
After we are done with simplification we may be left with constraints of the form:
     [Wanted] F xis ~ beta 
If 'beta' is a touchable unification variable not already bound in the TyBinds 
then we'd like to create a binding for it, effectively "defaulting" it to be 'F xis'.

When is it ok to do so? 
    1) 'beta' must not already be defaulted to something. Example: 

           [Wanted] F Int  ~ beta   <~ Will default [beta := F Int]
           [Wanted] F Char ~ beta   <~ Already defaulted, can't default again. We 
                                       have to report this as unsolved.

    2) However, we must still do an occurs check when defaulting (F xis ~ beta), to 
       set [beta := F xis] only if beta is not among the free variables of xis.

    3) Notice that 'beta' can't be bound in ty binds already because we rewrite RHS 
       of type family equations. See Inert Set invariants in TcInteract. 


*********************************************************************************
*                                                                               * 
*                          Defaulting and disamgiguation                        *
*                                                                               *
*********************************************************************************
\begin{code}
applyDefaultingRules :: Cts -> TcS Bool
  -- True <=> I did some defaulting, reflected in ty_binds
                 
-- Return some extra derived equalities, which express the
-- type-class default choice. 
applyDefaultingRules wanteds
  | isEmptyBag wanteds 
  = return False
  | otherwise
  = do { traceTcS "applyDefaultingRules { " $ 
                  text "wanteds =" <+> ppr wanteds
                  
       ; info@(default_tys, _) <- getDefaultInfo
       ; let groups = findDefaultableGroups info wanteds
       ; traceTcS "findDefaultableGroups" $ vcat [ text "groups=" <+> ppr groups
                                                 , text "info=" <+> ppr info ]
       ; something_happeneds <- mapM (disambigGroup default_tys) groups

       ; traceTcS "applyDefaultingRules }" (ppr something_happeneds)

       ; return (or something_happeneds) }
\end{code}

Note [tryTcS in defaulting]
~~~~~~~~~~~~~~~~~~~~~~~~~~~
defaultTyVar and disambigGroup create new evidence variables for
default equations, and hence update the EvVar cache. However, after
applyDefaultingRules we will try to solve these default equations
using solveInteractCts, which will consult the cache and solve those
EvVars from themselves! That's wrong.

To avoid this problem we guard defaulting under a @tryTcS@ which leaves
the original cache unmodified.

There is a second reason for @tryTcS@ in defaulting: disambGroup does
some constraint solving to determine if a default equation is
``useful'' in solving some wanted constraints, but we want to
discharge all evidence and unifications that may have happened during
this constraint solving.

Finally, @tryTcS@ importantly does not inherit the original cache from
the higher level but makes up a new cache, the reason is that disambigGroup
will call solveInteractCts so the new derived and the wanteds must not be 
in the cache!


\begin{code}
applyTyVarDefaulting :: WantedConstraints -> TcS ()
applyTyVarDefaulting wc 
  = do { let tvs = varSetElems (tyVarsOfWC wc) 
       ; traceTcS "applyTyVarDefaulting {" (ppr tvs)
       ; mapM_ defaultTyVar tvs
       ; traceTcS "applyTyVarDefaulting end }" empty }

defaultTyVar :: TcTyVar -> TcS ()
defaultTyVar the_tv
  | not (k `eqKind` default_k)
  = do { tv' <- TcSMonad.cloneMetaTyVar the_tv
       ; let rhs_ty = mkTyVarTy (setTyVarKind tv' default_k)
       ; setWantedTyBind the_tv rhs_ty }
             -- Why not directly derived_pred = mkTcEqPred k default_k?
             -- See Note [DefaultTyVar]
             -- We keep the same Untouchables on tv'

  | otherwise = return ()	 -- The common case
  where
    k = tyVarKind the_tv
    default_k = defaultKind k
\end{code}

Note [DefaultTyVar]
~~~~~~~~~~~~~~~~~~~
defaultTyVar is used on any un-instantiated meta type variables to
default the kind of OpenKind and ArgKind etc to *.  This is important 
to ensure that instance declarations match.  For example consider

     instance Show (a->b)
     foo x = show (\_ -> True)

Then we'll get a constraint (Show (p ->q)) where p has kind ArgKind,
and that won't match the typeKind (*) in the instance decl.  See tests
tc217 and tc175.

We look only at touchable type variables. No further constraints
are going to affect these type variables, so it's time to do it by
hand.  However we aren't ready to default them fully to () or
whatever, because the type-class defaulting rules have yet to run.

An important point is that if the type variable tv has kind k and the
default is default_k we do not simply generate [D] (k ~ default_k) because:

   (1) k may be ArgKind and default_k may be * so we will fail

   (2) We need to rewrite all occurrences of the tv to be a type
       variable with the right kind and we choose to do this by rewriting 
       the type variable /itself/ by a new variable which does have the 
       right kind.

\begin{code}
findDefaultableGroups 
    :: ( [Type]
       , (Bool,Bool) )  -- (Overloaded strings, extended default rules)
    -> Cts	        -- Unsolved (wanted or derived)
    -> [[(Ct,Class,TcTyVar)]]
findDefaultableGroups (default_tys, (ovl_strings, extended_defaults)) wanteds
  | null default_tys             = []
  | otherwise = filter is_defaultable_group (equivClasses cmp_tv unaries)
  where 
    unaries     :: [(Ct, Class, TcTyVar)]  -- (C tv) constraints
    non_unaries :: [Ct]             -- and *other* constraints
    
    (unaries, non_unaries) = partitionWith find_unary (bagToList wanteds)
        -- Finds unary type-class constraints
    find_unary cc 
        | Just (cls,[ty]) <- getClassPredTys_maybe (ctPred cc)
        , Just tv <- tcGetTyVar_maybe ty
        = Left (cc, cls, tv)
    find_unary cc = Right cc  -- Non unary or non dictionary 

    bad_tvs :: TcTyVarSet  -- TyVars mentioned by non-unaries 
    bad_tvs = foldr (unionVarSet . tyVarsOfCt) emptyVarSet non_unaries 

    cmp_tv (_,_,tv1) (_,_,tv2) = tv1 `compare` tv2

    is_defaultable_group ds@((_,_,tv):_)
        = let b1 = isTyConableTyVar tv	-- Note [Avoiding spurious errors]
              b2 = not (tv `elemVarSet` bad_tvs)
              b4 = defaultable_classes [cls | (_,cls,_) <- ds]
          in (b1 && b2 && b4)
    is_defaultable_group [] = panic "defaultable_group"

    defaultable_classes clss 
        | extended_defaults = any isInteractiveClass clss
        | otherwise         = all is_std_class clss && (any is_num_class clss)

    -- In interactive mode, or with -XExtendedDefaultRules,
    -- we default Show a to Show () to avoid graututious errors on "show []"
    isInteractiveClass cls 
        = is_num_class cls || (classKey cls `elem` [showClassKey, eqClassKey, ordClassKey])

    is_num_class cls = isNumericClass cls || (ovl_strings && (cls `hasKey` isStringClassKey))
    -- is_num_class adds IsString to the standard numeric classes, 
    -- when -foverloaded-strings is enabled

    is_std_class cls = isStandardClass cls || (ovl_strings && (cls `hasKey` isStringClassKey))
    -- Similarly is_std_class

------------------------------
disambigGroup :: [Type]                  -- The default types 
              -> [(Ct, Class, TcTyVar)]  -- All classes of the form (C a)
	      	 	          	 --  sharing same type variable
              -> TcS Bool   -- True <=> something happened, reflected in ty_binds

disambigGroup []  _grp
  = return False
disambigGroup (default_ty:default_tys) group
  = do { traceTcS "disambigGroup" (ppr group $$ ppr default_ty)
       ; success <- tryTcS $ -- Why tryTcS? See Note [tryTcS in defaulting]
                    do { setWantedTyBind the_tv default_ty
                       ; traceTcS "disambigGroup (solving) {" $
                         text "trying to solve constraints along with default equations ..."
                       ; implics_from_defaulting <- solveInteract wanteds
                       ; MASSERT (isEmptyBag implics_from_defaulting)
                           -- I am not certain if any implications can be generated
                           -- but I am letting this fail aggressively if this ever happens.
                                     
                       ; all_solved <- checkAllSolved
                       ; traceTcS "disambigGroup (solving) }" $
                         text "disambigGroup solved =" <+> ppr all_solved
                       ; return all_solved }
       ; if success then
             -- Success: record the type variable binding, and return
             do { setWantedTyBind the_tv default_ty
                ; wrapWarnTcS $ warnDefaulting wanteds default_ty
                ; traceTcS "disambigGroup succeeded" (ppr default_ty)
                ; return True }
         else
             -- Failure: try with the next type
             do { traceTcS "disambigGroup failed, will try other default types"
                           (ppr default_ty)
                ; disambigGroup default_tys group } }
  where
    ((_,_,the_tv):_) = group
    wanteds          = listToBag (map fstOf3 group)
\end{code}

Note [Avoiding spurious errors]
~~~~~~~~~~~~~~~~~~~~~~~~~~~~~~~
When doing the unification for defaulting, we check for skolem
type variables, and simply don't default them.  For example:
   f = (*)	-- Monomorphic
   g :: Num a => a -> a
   g x = f x x
Here, we get a complaint when checking the type signature for g,
that g isn't polymorphic enough; but then we get another one when
dealing with the (Num a) context arising from f's definition;
we try to unify a with Int (to default it), but find that it's
already been unified with the rigid variable from g's type sig



*********************************************************************************
*                                                                               * 
*                   Utility functions
*                                                                               *
*********************************************************************************

\begin{code}
newFlatWanteds :: CtOrigin -> ThetaType -> TcM [Ct]
newFlatWanteds orig theta
  = do { loc <- getCtLoc orig
       ; mapM (inst_to_wanted loc) theta }
  where 
    inst_to_wanted loc pty 
          = do { v <- TcMType.newWantedEvVar pty 
               ; return $ mkNonCanonical $
                 CtWanted { ctev_evar = v
                          , ctev_wloc = loc
                          , ctev_pred = pty } }
\end{code}<|MERGE_RESOLUTION|>--- conflicted
+++ resolved
@@ -39,11 +39,9 @@
 import PrelNames
 import Class		( classKey )
 import BasicTypes       ( RuleName )
-import Control.Monad    ( when )
 import Outputable
 import FastString
 import TrieMap () -- DV: for now
-import DynFlags
 \end{code}
 
 
@@ -70,9 +68,7 @@
        ; traceTc "End simplifyTop }" empty
 
        ; traceTc "reportUnsolved {" empty
-                 -- See Note [Deferring coercion errors to runtime]
-       ; runtimeCoercionErrors <- doptM Opt_DeferTypeErrors
-       ; binds2 <- reportUnsolved runtimeCoercionErrors final_wc
+       ; binds2 <- reportUnsolved final_wc
        ; traceTc "reportUnsolved }" empty
        ; return (binds1 `unionBags` binds2) }
 
@@ -83,32 +79,6 @@
            ; applyTyVarDefaulting wc_first_go 
            ; simpl_top_loop wc_first_go }
     
-<<<<<<< HEAD
-  where simpl_top_loop ev_binds_var wc
-          | isEmptyWC wc 
-          = do { traceTc "simpl_top_loop }" empty
-               ; TcRnMonad.getTcEvBinds ev_binds_var }
-          | otherwise
-          = do { wc_residual <- solveWantedsWithEvBinds ev_binds_var wc
-               ; let wc_flat_approximate = approximateWC wc_residual
-               ; (dflt_eqs,_unused_bind) <- runTcS $
-                                            applyDefaultingRules wc_flat_approximate
-                                            -- See Note [Top-level Defaulting Plan]
-               ; if isEmptyBag dflt_eqs then 
-                   do { traceTc "End simplifyTop }" empty
-                      ; report_and_finish ev_binds_var wc_residual }
-                 else
-                   simpl_top_loop ev_binds_var $ 
-                   wc_residual { wc_flat = wc_flat wc_residual `unionBags` dflt_eqs } }
-
-        report_and_finish ev_binds_var wc_residual 
-          = do { eb1 <- TcRnMonad.getTcEvBinds ev_binds_var
-               ; traceTc "reportUnsolved {" empty
-                   -- See Note [Deferring coercion errors to runtime]
-               ; eb2 <- reportUnsolved wc_residual
-               ; traceTc "reportUnsolved }" empty
-               ; return (eb1 `unionBags` eb2) }
-=======
     simpl_top_loop wc
       | isEmptyWC wc 
       = return wc
@@ -121,7 +91,6 @@
                simpl_top_loop wc_residual 
              else 
                return wc_residual }
->>>>>>> b04a2f91
 \end{code}
 
 Note [Top-level Defaulting Plan]
@@ -238,7 +207,7 @@
 
        -- We never want to defer these errors because they are errors in the
        -- compiler! Hence the `False` below
-       ; _ev_binds2 <- reportUnsolved (residual_wanted { wc_flat = bad })
+       ; reportAllUnsolved (residual_wanted { wc_flat = bad })
 
        ; let min_theta = mkMinimalBySCs (bagToList good)
        ; return (substTheta subst_skol min_theta) }
@@ -361,16 +330,13 @@
        ; return (qtvs, [], False, emptyTcEvBinds) }
 
   | otherwise
-  = do { runtimeCoercionErrors <- doptM Opt_DeferTypeErrors
-       ; gbl_tvs        <- tcGetGlobalTyVars
-       ; zonked_tau_tvs <- zonkTyVarsAndFV (tyVarsOfTypes (map snd name_taus))
+  = do { zonked_tau_tvs <- zonkTyVarsAndFV (tyVarsOfTypes (map snd name_taus))
        ; zonked_wanteds <- zonkWC wanteds
 
        ; traceTc "simplifyInfer {"  $ vcat
              [ ptext (sLit "names =") <+> ppr (map fst name_taus)
              , ptext (sLit "taus =") <+> ppr (map snd name_taus)
              , ptext (sLit "tau_tvs (zonked) =") <+> ppr zonked_tau_tvs
-             , ptext (sLit "gbl_tvs =") <+> ppr gbl_tvs
              , ptext (sLit "closed =") <+> ppr _top_lvl
              , ptext (sLit "apply_mr =") <+> ppr apply_mr
              , ptext (sLit "wanted =") <+> ppr zonked_wanteds
@@ -393,11 +359,13 @@
        ; ev_binds_var <- newTcEvBinds
        ; wanted_transformed <- solveWantedsWithEvBinds ev_binds_var zonked_wanteds
 
+{-
               -- Step 3) Fail fast if there is an insoluble constraint,
               -- unless we are deferring errors to runtime
+       ; runtimeCoercionErrors <- doptM Opt_DeferTypeErrors
        ; when (not runtimeCoercionErrors && insolubleWC wanted_transformed) $ 
-         do { _ev_binds <- reportUnsolved wanted_transformed; failM }
-
+         do { reportAllUnsolved wanted_transformed; failM }
+-}
               -- Step 4) Candidates for quantification are an approximation of wanted_transformed
               -- NB: Already the fixpoint of any unifications that may have happened                                
               -- NB: We do not do any defaulting when inferring a type, this can lead
@@ -658,50 +626,12 @@
        ; traceTc "simplifyCheck }" $ ptext (sLit "unsolved =") <+> ppr unsolved
 
        ; traceTc "reportUnsolved {" empty
-       -- See Note [Deferring coercion errors to runtime]
        ; eb2 <- reportUnsolved unsolved 
        ; traceTc "reportUnsolved }" empty
 
        ; return (eb1 `unionBags` eb2) }
 \end{code}
 
-Note [Deferring coercion errors to runtime]
-~~~~~~~~~~~~~~~~~~~~~~~~~~~~~~~~~~~~~~~~~~~
-
-While developing, sometimes it is desirable to allow compilation to succeed even
-if there are type errors in the code. Consider the following case:
-
-  module Main where
-
-  a :: Int
-  a = 'a'
-
-  main = print "b"
-
-Even though `a` is ill-typed, it is not used in the end, so if all that we're
-interested in is `main` it is handy to be able to ignore the problems in `a`.
-
-Since we treat type equalities as evidence, this is relatively simple. Whenever
-we run into a type mismatch in TcUnify, we normally just emit an error. But it
-is always safe to defer the mismatch to the main constraint solver. If we do
-that, `a` will get transformed into
-
-  co :: Int ~ Char
-  co = ...
-
-  a :: Int
-  a = 'a' `cast` co
-
-The constraint solver would realize that `co` is an insoluble constraint, and
-emit an error with `reportUnsolved`. But we can also replace the right-hand side
-of `co` with `error "Deferred type error: Int ~ Char"`. This allows the program
-to compile, and it will run fine unless we evaluate `a`. This is what
-`deferErrorsToRuntime` does.
-
-It does this by keeping track of which errors correspond to which coercion
-in TcErrors (with ErrEnv). TcErrors.reportTidyWanteds does not print the errors
-and does not fail if -fwarn-type-errors is on, so that we can continue
-compilation. The errors are turned into warnings in `reportUnsolved`.
 
 \begin{code}
 
