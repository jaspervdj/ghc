--- conflicted
+++ resolved
@@ -717,133 +717,6 @@
        ; return fam_inst } }
 \end{code}
 
-
-<<<<<<< HEAD
-=======
-Note [Associated type instances]
-~~~~~~~~~~~~~~~~~~~~~~~~~~~~~~~~
-We allow this:
-  class C a where
-    type T x a
-  instance C Int where
-    type T (S y) Int = y
-    type T Z     Int = Char
-
-Note that 
-  a) The variable 'x' is not bound by the class decl
-  b) 'x' is instantiated to a non-type-variable in the instance
-  c) There are several type instance decls for T in the instance
-
-All this is fine.  Of course, you can't give any *more* instances
-for (T ty Int) elsewhere, because it's an *associated* type.
-
-Note [Checking consistent instantiation]
-~~~~~~~~~~~~~~~~~~~~~~~~~~~~~~~~~~~~~~~~
-  class C a b where
-    type T a x b
-
-  instance C [p] Int
-    type T [p] y Int = (p,y,y)  -- Induces the family instance TyCon
-                                --    type TR p y = (p,y,y)
-
-So we 
-  * Form the mini-envt from the class type variables a,b
-    to the instance decl types [p],Int:   [a->[p], b->Int]
-
-  * Look at the tyvars a,x,b of the type family constructor T
-    (it shares tyvars with the class C)
-
-  * Apply the mini-evnt to them, and check that the result is
-    consistent with the instance types [p] y Int
-
-We do *not* assume (at this point) the the bound variables of 
-the assoicated type instance decl are the same as for the parent
-instance decl. So, for example,
-
-  instance C [p] Int
-    type T [q] y Int = ...
-
-would work equally well. Reason: making the *kind* variables line
-up is much harder. Example (Trac #7282):
-  class Foo (xs :: [k]) where
-     type Bar xs :: *
-
-   instance Foo '[] where
-     type Bar '[] = Int
-Here the instance decl really looks like
-   instance Foo k ('[] k) where
-     type Bar k ('[] k) = Int
-but the k's are not scoped, and hence won't match Uniques.
-
-So instead we just match structure, with tcMatchTyX, and check
-that distinct type variales match 1-1 with distinct type variables.
-
-HOWEVER, we *still* make the instance type variables scope over the
-type instances, to pick up non-obvious kinds.  Eg
-   class Foo (a :: k) where
-      type F a
-   instance Foo (b :: k -> k) where
-      type F b = Int
-Here the instance is kind-indexed and really looks like
-      type F (k->k) (b::k->k) = Int
-But if the 'b' didn't scope, we would make F's instance too
-poly-kinded.
-
-\begin{code}
-checkConsistentFamInst 
-               :: Maybe ( Class
-                        , VarEnv Type )  -- ^ Class of associated type
-                                         -- and instantiation of class TyVars
-               -> SDoc               -- ^ "flavor" of the instance
-               -> TyCon              -- ^ Family tycon
-               -> [TyVar]            -- ^ Type variables of the family instance
-               -> [Type]             -- ^ Type patterns from instance
-               -> TcM ()
--- See Note [Checking consistent instantiation]
-
-checkConsistentFamInst Nothing _ _ _ _ = return ()
-checkConsistentFamInst (Just (clas, mini_env)) flav fam_tc at_tvs at_tys
-  = tcAddFamInstCtxt flav (tyConName fam_tc) $
-    do { -- Check that the associated type indeed comes from this class
-         checkTc (Just clas == tyConAssoc_maybe fam_tc)
-                 (badATErr (className clas) (tyConName fam_tc))
-
-         -- See Note [Checking consistent instantiation] in TcTyClsDecls
-         -- Check right to left, so that we spot type variable
-         -- inconsistencies before (more confusing) kind variables
-       ; discardResult $ foldrM check_arg emptyTvSubst $
-                         tyConTyVars fam_tc `zip` at_tys }
-  where
-    at_tv_set = mkVarSet at_tvs
-
-    check_arg :: (TyVar, Type) -> TvSubst -> TcM TvSubst
-    check_arg (fam_tc_tv, at_ty) subst
-      | Just inst_ty <- lookupVarEnv mini_env fam_tc_tv
-      = case tcMatchTyX at_tv_set subst at_ty inst_ty of
-           Just subst | all_distinct subst -> return subst
-           _ -> failWithTc $ wrongATArgErr at_ty inst_ty
-                -- No need to instantiate here, because the axiom
-                -- uses the same type variables as the assocated class
-      | otherwise
-      = return subst   -- Allow non-type-variable instantiation
-                       -- See Note [Associated type instances]
-
-    all_distinct :: TvSubst -> Bool
-    -- True if all the variables mapped the substitution 
-    -- map to *distinct* type *variables*
-    all_distinct subst = go [] at_tvs
-       where
-         go _   []       = True
-         go acc (tv:tvs) = case lookupTyVar subst tv of
-                             Nothing -> go acc tvs
-                             Just ty | Just tv' <- tcGetTyVar_maybe ty
-                                     , tv' `notElem` acc
-                                     -> go (tv' : acc) tvs
-                             _other -> False
-\end{code}
-
-
->>>>>>> f52b4ad9
 %************************************************************************
 %*                                                                      *
       Type-checking instance declarations, pass 2
