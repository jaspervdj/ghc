%
% (c) The University of Glasgow 2006
% (c) The GRASP/AQUA Project, Glasgow University, 1992-1998
%
\section[TcMovectle]{Typechecking a whole module}

\begin{code}
module TcRnDriver (
#ifdef GHCI
        tcRnStmt, tcRnExpr, tcRnType,
        tcRnImportDecls,
        tcRnLookupRdrName,
        getModuleInterface,
        tcRnDeclsi,
        isGHCiMonad,
#endif
        tcRnLookupName,
        tcRnGetInfo,
        tcRnModule,
        tcTopSrcDecls,
        tcRnExtCore
    ) where

#ifdef GHCI
import {-# SOURCE #-} TcSplice ( tcSpliceDecls )
#endif

import TypeRep
import DynFlags
import StaticFlags
import HsSyn
import PrelNames
import RdrName
import TcHsSyn
import TcExpr
import TcRnMonad
import TcEvidence
import Coercion( pprCoAxiom )
import FamInst
import InstEnv
import FamInstEnv
import TcAnnotations
import TcBinds
import HeaderInfo       ( mkPrelImports )
import TcType ( tidyTopType )
import TcDefaults
import TcEnv
import TcRules
import TcForeign
import TcInstDcls
import TcIface
import TcMType
import MkIface
import IfaceSyn
import TcSimplify
import TcTyClsDecls
import LoadIface
import RnNames
import RnEnv
import RnSource
import PprCore
import CoreSyn
import ErrUtils
import Id
import VarEnv
import Var
import Module
import UniqFM
import Name
import NameEnv
import NameSet
import Avail
import TyCon
import SrcLoc
import HscTypes
import ListSetOps
import Outputable
import DataCon
import Type
import Class
import TcType   ( orphNamesOfDFunHead )
import Inst     ( tcGetInstEnvs )
import Data.List ( sortBy )
import Data.IORef ( readIORef )
import Data.Ord

#ifdef GHCI
import TcType   ( isUnitTy, isTauTy )
import TcHsType
import TcMatches
import RnTypes
import RnExpr
import MkId
import BasicTypes
import TidyPgm    ( globaliseAndTidyId )
import TysWiredIn ( unitTy, mkListTy )
#endif

import FastString
import Maybes
import Util
import Bag

import Control.Monad

#include "HsVersions.h"
\end{code}

%************************************************************************
%*                                                                      *
        Typecheck and rename a module
%*                                                                      *
%************************************************************************


\begin{code}
-- | Top level entry point for typechecker and renamer
tcRnModule :: HscEnv
           -> HscSource
           -> Bool              -- True <=> save renamed syntax
           -> HsParsedModule
           -> IO (Messages, Maybe TcGblEnv)

tcRnModule hsc_env hsc_src save_rn_syntax
   HsParsedModule {
      hpm_module =
         (L loc (HsModule maybe_mod export_ies
                          import_decls local_decls mod_deprec
                          maybe_doc_hdr)),
      hpm_src_files =
         src_files
   }
 = do { showPass (hsc_dflags hsc_env) "Renamer/typechecker" ;

   let { this_pkg = thisPackage (hsc_dflags hsc_env) ;
         (this_mod, prel_imp_loc)
            = case maybe_mod of
                Nothing -- 'module M where' is omitted
                    ->  (mAIN, srcLocSpan (srcSpanStart loc))

                Just (L mod_loc mod)  -- The normal case
                    -> (mkModule this_pkg mod, mod_loc) } ;

   initTc hsc_env hsc_src save_rn_syntax this_mod $
   setSrcSpan loc $
   do {         -- Deal with imports; first add implicit prelude
        implicit_prelude <- xoptM Opt_ImplicitPrelude;
        let { prel_imports = mkPrelImports (moduleName this_mod) prel_imp_loc
                                         implicit_prelude import_decls } ;

        ifWOptM Opt_WarnImplicitPrelude $
             when (notNull prel_imports) $ addWarn (implicitPreludeWarn) ;

        tcg_env <- {-# SCC "tcRnImports" #-}
                   tcRnImports hsc_env this_mod (prel_imports ++ import_decls) ;

          -- If the whole module is warned about or deprecated 
          -- (via mod_deprec) record that in tcg_warns. If we do thereby add
          -- a WarnAll, it will override any subseqent depracations added to tcg_warns
        let { tcg_env1 = case mod_deprec of 
                         Just txt -> tcg_env { tcg_warns = WarnAll txt } 
                         Nothing  -> tcg_env 
            } ;
 
        setGblEnv tcg_env1 $ do {

                -- Load the hi-boot interface for this module, if any
                -- We do this now so that the boot_names can be passed
                -- to tcTyAndClassDecls, because the boot_names are
                -- automatically considered to be loop breakers
                --
                -- Do this *after* tcRnImports, so that we know whether
                -- a module that we import imports us; and hence whether to
                -- look for a hi-boot file
        boot_iface <- tcHiBootIface hsc_src this_mod ;

                -- Rename and type check the declarations
        traceRn (text "rn1a") ;
        tcg_env <- if isHsBoot hsc_src then
                        tcRnHsBootDecls local_decls
                   else
                        {-# SCC "tcRnSrcDecls" #-}
                        tcRnSrcDecls boot_iface local_decls ;
        setGblEnv tcg_env               $ do {

                -- Process the export list
        traceRn (text "rn4a: before exports");
        tcg_env <- rnExports (isJust maybe_mod) export_ies tcg_env ;
        traceRn (text "rn4b: after exports") ;

                -- Check that main is exported (must be after rnExports)
        checkMainExported tcg_env ;

        -- Compare the hi-boot iface (if any) with the real thing
        -- Must be done after processing the exports
        tcg_env <- checkHiBootIface tcg_env boot_iface ;

        -- The new type env is already available to stuff slurped from
        -- interface files, via TcEnv.updateGlobalTypeEnv
        -- It's important that this includes the stuff in checkHiBootIface,
        -- because the latter might add new bindings for boot_dfuns,
        -- which may be mentioned in imported unfoldings

                -- Don't need to rename the Haddock documentation,
                -- it's not parsed by GHC anymore.
        tcg_env <- return (tcg_env { tcg_doc_hdr = maybe_doc_hdr }) ;

                -- Report unused names
        reportUnusedNames export_ies tcg_env ;

                -- add extra source files to tcg_dependent_files
        addDependentFiles src_files ;

                -- Dump output and return
        tcDump tcg_env ;
        return tcg_env
    }}}}


implicitPreludeWarn :: SDoc
implicitPreludeWarn
  = ptext (sLit "Module `Prelude' implicitly imported")
\end{code}


%************************************************************************
%*                                                                      *
                Import declarations
%*                                                                      *
%************************************************************************

\begin{code}
tcRnImports :: HscEnv -> Module
            -> [LImportDecl RdrName] -> TcM TcGblEnv
tcRnImports hsc_env this_mod import_decls
  = do  { (rn_imports, rdr_env, imports,hpc_info) <- rnImports import_decls ;

        ; let { dep_mods :: ModuleNameEnv (ModuleName, IsBootInterface)
                -- Make sure we record the dependencies from the DynFlags in the EPS or we
                -- end up hitting the sanity check in LoadIface.loadInterface that
                -- checks for unknown home-package modules being loaded. We put
                -- these dependencies on the left so their (non-source) imports
                -- take precedence over the (possibly-source) imports on the right.
                -- We don't add them to any other field (e.g. the imp_dep_mods of
                -- imports) because we don't want to load their instances etc.
              ; dep_mods = listToUFM [(mod_nm, (mod_nm, False)) | mod_nm <- dynFlagDependencies (hsc_dflags hsc_env)]
                                `plusUFM` imp_dep_mods imports

                -- We want instance declarations from all home-package
                -- modules below this one, including boot modules, except
                -- ourselves.  The 'except ourselves' is so that we don't
                -- get the instances from this module's hs-boot file
              ; want_instances :: ModuleName -> Bool
              ; want_instances mod = mod `elemUFM` dep_mods
                                   && mod /= moduleName this_mod
              ; (home_insts, home_fam_insts) = hptInstances hsc_env
                                                            want_instances
              } ;

                -- Record boot-file info in the EPS, so that it's
                -- visible to loadHiBootInterface in tcRnSrcDecls,
                -- and any other incrementally-performed imports
        ; updateEps_ (\eps -> eps { eps_is_boot = dep_mods }) ;

                -- Update the gbl env
        ; updGblEnv ( \ gbl ->
            gbl {
              tcg_rdr_env      = plusOccEnv (tcg_rdr_env gbl) rdr_env,
              tcg_imports      = tcg_imports gbl `plusImportAvails` imports,
              tcg_rn_imports   = rn_imports,
              tcg_inst_env     = extendInstEnvList (tcg_inst_env gbl) home_insts,
              tcg_fam_inst_env = extendFamInstEnvList (tcg_fam_inst_env gbl)
                                                      home_fam_insts,
              tcg_hpc          = hpc_info
            }) $ do {

        ; traceRn (text "rn1" <+> ppr (imp_dep_mods imports))
                -- Fail if there are any errors so far
                -- The error printing (if needed) takes advantage
                -- of the tcg_env we have now set
--      ; traceIf (text "rdr_env: " <+> ppr rdr_env)
        ; failIfErrsM

                -- Load any orphan-module and family instance-module
                -- interfaces, so that their rules and instance decls will be
                -- found.
        ; loadModuleInterfaces (ptext (sLit "Loading orphan modules"))
                               (imp_orphs imports)

                -- Check type-family consistency
        ; traceRn (text "rn1: checking family instance consistency")
        ; let { dir_imp_mods = moduleEnvKeys
                             . imp_mods
                             $ imports }
        ; checkFamInstConsistency (imp_finsts imports) dir_imp_mods ;

        ; getGblEnv } }
\end{code}


%************************************************************************
%*                                                                      *
        Type-checking external-core modules
%*                                                                      *
%************************************************************************

\begin{code}
tcRnExtCore :: HscEnv
            -> HsExtCore RdrName
            -> IO (Messages, Maybe ModGuts)
        -- Nothing => some error occurred

tcRnExtCore hsc_env (HsExtCore this_mod decls src_binds)
        -- The decls are IfaceDecls; all names are original names
 = do { showPass (hsc_dflags hsc_env) "Renamer/typechecker" ;

   initTc hsc_env ExtCoreFile False this_mod $ do {

   let { ldecls  = map noLoc decls } ;

       -- Bring the type and class decls into scope
       -- ToDo: check that this doesn't need to extract the val binds.
       --       It seems that only the type and class decls need to be in scope below because
       --          (a) tcTyAndClassDecls doesn't need the val binds, and
       --          (b) tcExtCoreBindings doesn't need anything
       --              (in fact, it might not even need to be in the scope of
       --               this tcg_env at all)
   (tc_envs, _bndrs) <- getLocalNonValBinders emptyFsEnv {- no fixity decls -}
                                              (mkFakeGroup ldecls) ;
   setEnvs tc_envs $ do {

   (rn_decls, _fvs) <- checkNoErrs $ rnTyClDecls [] [ldecls] ;
   -- The empty list is for extra dependencies coming from .hs-boot files
   -- See Note [Extra dependencies from .hs-boot files] in RnSource

        -- Dump trace of renaming part
   rnDump (ppr rn_decls) ;

        -- Typecheck them all together so that
        -- any mutually recursive types are done right
        -- Just discard the auxiliary bindings; they are generated
        -- only for Haskell source code, and should already be in Core
   tcg_env   <- tcTyAndClassDecls emptyModDetails rn_decls ;
   safe_mode <- liftIO $ finalSafeMode (hsc_dflags hsc_env) tcg_env ;
   dep_files <- liftIO $ readIORef (tcg_dependent_files tcg_env) ;

   setGblEnv tcg_env $ do {
        -- Make the new type env available to stuff slurped from interface files

        -- Now the core bindings
   core_binds <- initIfaceExtCore (tcExtCoreBindings src_binds) ;


        -- Wrap up
   let {
        bndrs      = bindersOfBinds core_binds ;
        my_exports = map (Avail . idName) bndrs ;
                -- ToDo: export the data types also?

        mod_guts = ModGuts {    mg_module    = this_mod,
                                mg_boot      = False,
                                mg_used_names = emptyNameSet, -- ToDo: compute usage
                                mg_used_th   = False,
                                mg_dir_imps  = emptyModuleEnv, -- ??
                                mg_deps      = noDependencies,  -- ??
                                mg_exports   = my_exports,
                                mg_tcs       = tcg_tcs tcg_env,
                                mg_insts     = tcg_insts tcg_env,
                                mg_fam_insts = tcg_fam_insts tcg_env,
                                mg_inst_env  = tcg_inst_env tcg_env,
                                mg_fam_inst_env = tcg_fam_inst_env tcg_env,
                                mg_rules        = [],
                                mg_vect_decls   = [],
                                mg_anns         = [],
                                mg_binds        = core_binds,

                                -- Stubs
                                mg_rdr_env      = emptyGlobalRdrEnv,
                                mg_fix_env      = emptyFixityEnv,
                                mg_warns        = NoWarnings,
                                mg_foreign      = NoStubs,
                                mg_hpc_info     = emptyHpcInfo False,
                                mg_modBreaks    = emptyModBreaks,
                                mg_vect_info    = noVectInfo,
                                mg_safe_haskell = safe_mode,
                                mg_trust_pkg    = False,
                                mg_dependent_files = dep_files
                            } } ;

   tcCoreDump mod_guts ;

   return mod_guts
   }}}}

mkFakeGroup :: [LTyClDecl a] -> HsGroup a
mkFakeGroup decls -- Rather clumsy; lots of unused fields
  = emptyRdrGroup { hs_tyclds = [decls] }
\end{code}


%************************************************************************
%*                                                                      *
        Type-checking the top level of a module
%*                                                                      *
%************************************************************************

\begin{code}
tcRnSrcDecls :: ModDetails -> [LHsDecl RdrName] -> TcM TcGblEnv
        -- Returns the variables free in the decls
        -- Reason: solely to report unused imports and bindings
tcRnSrcDecls boot_iface decls
 = do {         -- Do all the declarations
        ((tcg_env, tcl_env), lie) <- captureConstraints $ tc_rn_src_decls boot_iface decls ;
      ; traceTc "Tc8" empty ;
      ; setEnvs (tcg_env, tcl_env) $
   do {

             --         Finish simplifying class constraints
             --
             -- simplifyTop deals with constant or ambiguous InstIds.
             -- How could there be ambiguous ones?  They can only arise if a
             -- top-level decl falls under the monomorphism restriction
             -- and no subsequent decl instantiates its type.
             --
             -- We do this after checkMain, so that we use the type info
             -- that checkMain adds
             --
             -- We do it with both global and local env in scope:
             --  * the global env exposes the instances to simplifyTop
             --  * the local env exposes the local Ids to simplifyTop,
             --    so that we get better error messages (monomorphism restriction)
        new_ev_binds <- {-# SCC "simplifyTop" #-}
                        simplifyTop lie ;
        traceTc "Tc9" empty ;

        failIfErrsM ;   -- Don't zonk if there have been errors
                        -- It's a waste of time; and we may get debug warnings
                        -- about strangely-typed TyCons!

        -- Zonk the final code.  This must be done last.
        -- Even simplifyTop may do some unification.
        -- This pass also warns about missing type signatures
        let { TcGblEnv { tcg_type_env  = type_env,
                         tcg_binds     = binds,
                         tcg_sigs      = sig_ns,
                         tcg_ev_binds  = cur_ev_binds,
                         tcg_imp_specs = imp_specs,
                         tcg_rules     = rules,
                         tcg_vects     = vects,
                         tcg_fords     = fords } = tcg_env
            ; all_ev_binds = cur_ev_binds `unionBags` new_ev_binds } ;

        (bind_ids, ev_binds', binds', fords', imp_specs', rules', vects')
            <- {-# SCC "zonkTopDecls" #-}
               zonkTopDecls all_ev_binds binds sig_ns rules vects imp_specs fords ;

        let { final_type_env = extendTypeEnvWithIds type_env bind_ids
            ; tcg_env' = tcg_env { tcg_binds    = binds',
                                   tcg_ev_binds = ev_binds',
                                   tcg_imp_specs = imp_specs',
                                   tcg_rules    = rules',
                                   tcg_vects    = vects',
                                   tcg_fords    = fords' } } ;

        setGlobalTypeEnv tcg_env' final_type_env
   } }

tc_rn_src_decls :: ModDetails
                    -> [LHsDecl RdrName]
                    -> TcM (TcGblEnv, TcLclEnv)
-- Loops around dealing with each top level inter-splice group
-- in turn, until it's dealt with the entire module
tc_rn_src_decls boot_details ds
 = {-# SCC "tc_rn_src_decls" #-}
   do { (first_group, group_tail) <- findSplice ds  ;
                -- If ds is [] we get ([], Nothing)

        -- The extra_deps are needed while renaming type and class declarations
        -- See Note [Extra dependencies from .hs-boot files] in RnSource
        let { extra_deps = map tyConName (typeEnvTyCons (md_types boot_details)) } ;
        -- Deal with decls up to, but not including, the first splice
        (tcg_env, rn_decls) <- rnTopSrcDecls extra_deps first_group ;
                -- rnTopSrcDecls fails if there are any errors

        (tcg_env, tcl_env) <- setGblEnv tcg_env $
                              tcTopSrcDecls boot_details rn_decls ;

        -- If there is no splice, we're nearly done
        setEnvs (tcg_env, tcl_env) $
        case group_tail of {
           Nothing -> do { tcg_env <- checkMain ;       -- Check for `main'
                           return (tcg_env, tcl_env)
                      } ;

#ifndef GHCI
        -- There shouldn't be a splice
           Just (SpliceDecl {}, _) -> do {
        failWithTc (text "Can't do a top-level splice; need a bootstrapped compiler")
#else
        -- If there's a splice, we must carry on
           Just (SpliceDecl splice_expr _, rest_ds) -> do {

        -- Rename the splice expression, and get its supporting decls
        (rn_splice_expr, splice_fvs) <- checkNoErrs (rnLExpr splice_expr) ;
                -- checkNoErrs: don't typecheck if renaming failed
        rnDump (ppr rn_splice_expr) ;

        -- Execute the splice
        spliced_decls <- tcSpliceDecls rn_splice_expr ;

        -- Glue them on the front of the remaining decls and loop
        setGblEnv (tcg_env `addTcgDUs` usesOnly splice_fvs) $
        tc_rn_src_decls boot_details (spliced_decls ++ rest_ds)
#endif /* GHCI */
    } } }
\end{code}

%************************************************************************
%*                                                                      *
        Compiling hs-boot source files, and
        comparing the hi-boot interface with the real thing
%*                                                                      *
%************************************************************************

\begin{code}
tcRnHsBootDecls :: [LHsDecl RdrName] -> TcM TcGblEnv
tcRnHsBootDecls decls
   = do { (first_group, group_tail) <- findSplice decls

                -- Rename the declarations
        ; (tcg_env, HsGroup {
                   hs_tyclds = tycl_decls,
                   hs_instds = inst_decls,
                   hs_derivds = deriv_decls,
                   hs_fords  = for_decls,
                   hs_defds  = def_decls,
                   hs_ruleds = rule_decls,
                   hs_vects  = vect_decls,
                   hs_annds  = _,
                   hs_valds  = val_binds }) <- rnTopSrcDecls [] first_group
        -- The empty list is for extra dependencies coming from .hs-boot files
        -- See Note [Extra dependencies from .hs-boot files] in RnSource
        ; (gbl_env, lie) <- captureConstraints $ setGblEnv tcg_env $ do {


                -- Check for illegal declarations
        ; case group_tail of
             Just (SpliceDecl d _, _) -> badBootDecl "splice" d
             Nothing                  -> return ()
        ; mapM_ (badBootDecl "foreign") for_decls
        ; mapM_ (badBootDecl "default") def_decls
        ; mapM_ (badBootDecl "rule")    rule_decls
        ; mapM_ (badBootDecl "vect")    vect_decls

                -- Typecheck type/class/isntance decls
        ; traceTc "Tc2 (boot)" empty
        ; (tcg_env, inst_infos, _deriv_binds)
             <- tcTyClsInstDecls emptyModDetails tycl_decls inst_decls deriv_decls
        ; setGblEnv tcg_env     $ do {

                -- Typecheck value declarations
        ; traceTc "Tc5" empty
        ; val_ids <- tcHsBootSigs val_binds

                -- Wrap up
                -- No simplification or zonking to do
        ; traceTc "Tc7a" empty
        ; gbl_env <- getGblEnv

                -- Make the final type-env
                -- Include the dfun_ids so that their type sigs
                -- are written into the interface file.
        ; let { type_env0 = tcg_type_env gbl_env
              ; type_env1 = extendTypeEnvWithIds type_env0 val_ids
              ; type_env2 = extendTypeEnvWithIds type_env1 dfun_ids
              ; dfun_ids = map iDFunId inst_infos
              }

        ; setGlobalTypeEnv gbl_env type_env2
   }}
   ; traceTc "boot" (ppr lie); return gbl_env }

badBootDecl :: String -> Located decl -> TcM ()
badBootDecl what (L loc _)
  = addErrAt loc (char 'A' <+> text what
      <+> ptext (sLit "declaration is not (currently) allowed in a hs-boot file"))
\end{code}

Once we've typechecked the body of the module, we want to compare what
we've found (gathered in a TypeEnv) with the hi-boot details (if any).

\begin{code}
checkHiBootIface :: TcGblEnv -> ModDetails -> TcM TcGblEnv
-- Compare the hi-boot file for this module (if there is one)
-- with the type environment we've just come up with
-- In the common case where there is no hi-boot file, the list
-- of boot_names is empty.
--
-- The bindings we return give bindings for the dfuns defined in the
-- hs-boot file, such as        $fbEqT = $fEqT

checkHiBootIface
        tcg_env@(TcGblEnv { tcg_src = hs_src, tcg_binds = binds,
                            tcg_insts = local_insts,
                            tcg_type_env = local_type_env, tcg_exports = local_exports })
        (ModDetails { md_insts = boot_insts, md_fam_insts = boot_fam_insts,
                      md_types = boot_type_env, md_exports = boot_exports })
  | isHsBoot hs_src     -- Current module is already a hs-boot file!
  = return tcg_env

  | otherwise
  = do  { traceTc "checkHiBootIface" $ vcat
             [ ppr boot_type_env, ppr boot_insts, ppr boot_exports]

                -- Check the exports of the boot module, one by one
        ; mapM_ check_export boot_exports

                -- Check for no family instances
        ; unless (null boot_fam_insts) $
            panic ("TcRnDriver.checkHiBootIface: Cannot handle family " ++
                   "instances in boot files yet...")
            -- FIXME: Why?  The actual comparison is not hard, but what would
            --        be the equivalent to the dfun bindings returned for class
            --        instances?  We can't easily equate tycons...

                -- Check instance declarations
        ; mb_dfun_prs <- mapM check_inst boot_insts
        ; let dfun_prs   = catMaybes mb_dfun_prs
              boot_dfuns = map fst dfun_prs
              dfun_binds = listToBag [ mkVarBind boot_dfun (nlHsVar dfun)
                                     | (boot_dfun, dfun) <- dfun_prs ]
              type_env'  = extendTypeEnvWithIds local_type_env boot_dfuns
              tcg_env'   = tcg_env { tcg_binds = binds `unionBags` dfun_binds }

        ; failIfErrsM
        ; setGlobalTypeEnv tcg_env' type_env' }
             -- Update the global type env *including* the knot-tied one
             -- so that if the source module reads in an interface unfolding
             -- mentioning one of the dfuns from the boot module, then it
             -- can "see" that boot dfun.   See Trac #4003
  where
    check_export boot_avail     -- boot_avail is exported by the boot iface
      | name `elem` dfun_names = return ()
      | isWiredInName name     = return ()      -- No checking for wired-in names.  In particular,
                                                -- 'error' is handled by a rather gross hack
                                                -- (see comments in GHC.Err.hs-boot)

        -- Check that the actual module exports the same thing
      | not (null missing_names)
      = addErrAt (nameSrcSpan (head missing_names))
                 (missingBootThing (head missing_names) "exported by")

        -- If the boot module does not *define* the thing, we are done
        -- (it simply re-exports it, and names match, so nothing further to do)
      | isNothing mb_boot_thing = return ()

        -- Check that the actual module also defines the thing, and
        -- then compare the definitions
      | Just real_thing <- lookupTypeEnv local_type_env name,
        Just boot_thing <- mb_boot_thing
      = when (not (checkBootDecl boot_thing real_thing))
            $ addErrAt (nameSrcSpan (getName boot_thing))
                       (let boot_decl = tyThingToIfaceDecl
                                               (fromJust mb_boot_thing)
                            real_decl = tyThingToIfaceDecl real_thing
                        in bootMisMatch real_thing boot_decl real_decl)

      | otherwise
      = addErrTc (missingBootThing name "defined in")
      where
        name          = availName boot_avail
        mb_boot_thing = lookupTypeEnv boot_type_env name
        missing_names = case lookupNameEnv local_export_env name of
                          Nothing    -> [name]
                          Just avail -> availNames boot_avail `minusList` availNames avail

    dfun_names = map getName boot_insts

    local_export_env :: NameEnv AvailInfo
    local_export_env = availsToNameEnv local_exports

    check_inst :: ClsInst -> TcM (Maybe (Id, Id))
        -- Returns a pair of the boot dfun in terms of the equivalent real dfun
    check_inst boot_inst
        = case [dfun | inst <- local_insts,
                       let dfun = instanceDFunId inst,
                       idType dfun `eqType` boot_inst_ty ] of
            [] -> do { traceTc "check_inst" (vcat [ text "local_insts" <+> vcat (map (ppr . idType . instanceDFunId) local_insts)
                                                  , text "boot_inst"   <+> ppr boot_inst
                                                  , text "boot_inst_ty" <+> ppr boot_inst_ty
                                                  ])
                     ; addErrTc (instMisMatch boot_inst); return Nothing }
            (dfun:_) -> return (Just (local_boot_dfun, dfun))
        where
          boot_dfun = instanceDFunId boot_inst
          boot_inst_ty = idType boot_dfun
          local_boot_dfun = Id.mkExportedLocalId (idName boot_dfun) boot_inst_ty


-- This has to compare the TyThing from the .hi-boot file to the TyThing
-- in the current source file.  We must be careful to allow alpha-renaming
-- where appropriate, and also the boot declaration is allowed to omit
-- constructors and class methods.
--
-- See rnfail055 for a good test of this stuff.

checkBootDecl :: TyThing -> TyThing -> Bool

checkBootDecl (AnId id1) (AnId id2)
  = ASSERT(id1 == id2)
    (idType id1 `eqType` idType id2)

checkBootDecl (ATyCon tc1) (ATyCon tc2)
  = checkBootTyCon tc1 tc2

checkBootDecl (ADataCon dc1) (ADataCon _)
  = pprPanic "checkBootDecl" (ppr dc1)

checkBootDecl _ _ = False -- probably shouldn't happen

----------------
checkBootTyCon :: TyCon -> TyCon -> Bool
checkBootTyCon tc1 tc2
  | not (eqKind (tyConKind tc1) (tyConKind tc2))
  = False       -- First off, check the kind

  | Just c1 <- tyConClass_maybe tc1
  , Just c2 <- tyConClass_maybe tc2
  = let
       (clas_tyvars1, clas_fds1, sc_theta1, _, ats1, op_stuff1)
          = classExtraBigSig c1
       (clas_tyvars2, clas_fds2, sc_theta2, _, ats2, op_stuff2)
          = classExtraBigSig c2

       env0 = mkRnEnv2 emptyInScopeSet
       env = rnBndrs2 env0 clas_tyvars1 clas_tyvars2

       eqSig (id1, def_meth1) (id2, def_meth2)
         = idName id1 == idName id2 &&
           eqTypeX env op_ty1 op_ty2 &&
           def_meth1 == def_meth2
         where
          (_, rho_ty1) = splitForAllTys (idType id1)
          op_ty1 = funResultTy rho_ty1
          (_, rho_ty2) = splitForAllTys (idType id2)
          op_ty2 = funResultTy rho_ty2

       eqAT (tc1, def_ats1) (tc2, def_ats2)
         = checkBootTyCon tc1 tc2 &&
           eqListBy eqATDef def_ats1 def_ats2

       -- Ignore the location of the defaults
       eqATDef (ATD tvs1 ty_pats1 ty1 _loc1) (ATD tvs2 ty_pats2 ty2 _loc2)
         = eqListBy same_kind tvs1 tvs2 &&
           eqListBy (eqTypeX env) ty_pats1 ty_pats2 &&
           eqTypeX env ty1 ty2
         where env = rnBndrs2 env0 tvs1 tvs2

       eqFD (as1,bs1) (as2,bs2) =
         eqListBy (eqTypeX env) (mkTyVarTys as1) (mkTyVarTys as2) &&
         eqListBy (eqTypeX env) (mkTyVarTys bs1) (mkTyVarTys bs2)

       same_kind tv1 tv2 = eqKind (tyVarKind tv1) (tyVarKind tv2)
    in
       eqListBy same_kind clas_tyvars1 clas_tyvars2 &&
             -- Checks kind of class
       eqListBy eqFD clas_fds1 clas_fds2 &&
       (null sc_theta1 && null op_stuff1 && null ats1
        ||   -- Above tests for an "abstract" class
        eqListBy (eqPredX env) sc_theta1 sc_theta2 &&
        eqListBy eqSig op_stuff1 op_stuff2 &&
        eqListBy eqAT ats1 ats2)

  | isSynTyCon tc1 && isSynTyCon tc2
  = ASSERT(tc1 == tc2)
    let tvs1 = tyConTyVars tc1; tvs2 = tyConTyVars tc2
        env = rnBndrs2 env0 tvs1 tvs2

        eqSynRhs SynFamilyTyCon SynFamilyTyCon
            = True
        eqSynRhs (SynonymTyCon t1) (SynonymTyCon t2)
            = eqTypeX env t1 t2
        eqSynRhs _ _ = False
    in
    equalLength tvs1 tvs2 &&
    eqSynRhs (synTyConRhs tc1) (synTyConRhs tc2)

  | isAlgTyCon tc1 && isAlgTyCon tc2
  = ASSERT(tc1 == tc2)
    eqKind (tyConKind tc1) (tyConKind tc2) &&
    eqListBy eqPred (tyConStupidTheta tc1) (tyConStupidTheta tc2) &&
    eqAlgRhs (algTyConRhs tc1) (algTyConRhs tc2)

  | isForeignTyCon tc1 && isForeignTyCon tc2
  = eqKind (tyConKind tc1) (tyConKind tc2) &&
    tyConExtName tc1 == tyConExtName tc2

  | otherwise = False
  where
        env0 = mkRnEnv2 emptyInScopeSet

        eqAlgRhs (AbstractTyCon dis1) rhs2
          | dis1      = isDistinctAlgRhs rhs2   --Check compatibility
          | otherwise = True
        eqAlgRhs DataFamilyTyCon{} DataFamilyTyCon{} = True
        eqAlgRhs tc1@DataTyCon{} tc2@DataTyCon{} =
            eqListBy eqCon (data_cons tc1) (data_cons tc2)
        eqAlgRhs tc1@NewTyCon{} tc2@NewTyCon{} =
            eqCon (data_con tc1) (data_con tc2)
        eqAlgRhs _ _ = False

        eqCon c1 c2
          =  dataConName c1 == dataConName c2
          && dataConIsInfix c1 == dataConIsInfix c2
          && dataConStrictMarks c1 == dataConStrictMarks c2
          && dataConFieldLabels c1 == dataConFieldLabels c2
          && eqType (dataConUserType c1) (dataConUserType c2)

----------------
missingBootThing :: Name -> String -> SDoc
missingBootThing name what
  = ppr name <+> ptext (sLit "is exported by the hs-boot file, but not")
              <+> text what <+> ptext (sLit "the module")

bootMisMatch :: TyThing -> IfaceDecl -> IfaceDecl -> SDoc
bootMisMatch thing boot_decl real_decl
  = vcat [ppr thing <+> ptext (sLit "has conflicting definitions in the module and its hs-boot file"),
          ptext (sLit "Main module:") <+> ppr real_decl,
          ptext (sLit "Boot file:  ") <+> ppr boot_decl]

instMisMatch :: ClsInst -> SDoc
instMisMatch inst
  = hang (ppr inst)
       2 (ptext (sLit "is defined in the hs-boot file, but not in the module itself"))
\end{code}


%************************************************************************
%*                                                                      *
        Type-checking the top level of a module
%*                                                                      *
%************************************************************************

tcRnGroup takes a bunch of top-level source-code declarations, and
 * renames them
 * gets supporting declarations from interface files
 * typechecks them
 * zonks them
 * and augments the TcGblEnv with the results

In Template Haskell it may be called repeatedly for each group of
declarations.  It expects there to be an incoming TcGblEnv in the
monad; it augments it and returns the new TcGblEnv.

\begin{code}
------------------------------------------------
rnTopSrcDecls :: [Name] -> HsGroup RdrName -> TcM (TcGblEnv, HsGroup Name)
-- Fails if there are any errors
rnTopSrcDecls extra_deps group
 = do { -- Rename the source decls
        traceTc "rn12" empty ;
        (tcg_env, rn_decls) <- checkNoErrs $ rnSrcDecls extra_deps group ;
        traceTc "rn13" empty ;

        -- save the renamed syntax, if we want it
        let { tcg_env'
                | Just grp <- tcg_rn_decls tcg_env
                  = tcg_env{ tcg_rn_decls = Just (appendGroups grp rn_decls) }
                | otherwise
                   = tcg_env };

                -- Dump trace of renaming part
        rnDump (ppr rn_decls) ;

        return (tcg_env', rn_decls)
   }

------------------------------------------------
tcTopSrcDecls :: ModDetails -> HsGroup Name -> TcM (TcGblEnv, TcLclEnv)
tcTopSrcDecls boot_details
        (HsGroup { hs_tyclds = tycl_decls,
                   hs_instds = inst_decls,
                   hs_derivds = deriv_decls,
                   hs_fords  = foreign_decls,
                   hs_defds  = default_decls,
                   hs_annds  = annotation_decls,
                   hs_ruleds = rule_decls,
                   hs_vects  = vect_decls,
                   hs_valds  = val_binds })
 = do {         -- Type-check the type and class decls, and all imported decls
                -- The latter come in via tycl_decls
        traceTc "Tc2 (src)" empty ;

                -- Source-language instances, including derivings,
                -- and import the supporting declarations
        traceTc "Tc3" empty ;
        (tcg_env, inst_infos, deriv_binds)
            <- tcTyClsInstDecls boot_details tycl_decls inst_decls deriv_decls ;
        setGblEnv tcg_env       $ do {

                -- Foreign import declarations next.
        traceTc "Tc4" empty ;
        (fi_ids, fi_decls) <- tcForeignImports foreign_decls ;
        tcExtendGlobalValEnv fi_ids     $ do {

                -- Default declarations
        traceTc "Tc4a" empty ;
        default_tys <- tcDefaults default_decls ;
        updGblEnv (\gbl -> gbl { tcg_default = default_tys }) $ do {

                -- Now GHC-generated derived bindings, generics, and selectors
                -- Do not generate warnings from compiler-generated code;
                -- hence the use of discardWarnings
        tc_envs <- discardWarnings (tcTopBinds deriv_binds) ;
        setEnvs tc_envs $ do {

                -- Value declarations next
        traceTc "Tc5" empty ;
        tc_envs@(tcg_env, tcl_env) <- tcTopBinds val_binds;
        setEnvs tc_envs $ do {  -- Environment doesn't change now

                -- Second pass over class and instance declarations,
                -- now using the kind-checked decls
        traceTc "Tc6" empty ;
        inst_binds <- tcInstDecls2 (concat tycl_decls) inst_infos ;

                -- Foreign exports
        traceTc "Tc7" empty ;
        (foe_binds, foe_decls) <- tcForeignExports foreign_decls ;

                -- Annotations
        annotations <- tcAnnotations annotation_decls ;

                -- Rules
        rules <- tcRules rule_decls ;

                -- Vectorisation declarations
        vects <- tcVectDecls vect_decls ;

                -- Wrap up
        traceTc "Tc7a" empty ;
        let { all_binds = inst_binds     `unionBags`
                          foe_binds

            ; sig_names = mkNameSet (collectHsValBinders val_binds)
                          `minusNameSet` getTypeSigNames val_binds

                -- Extend the GblEnv with the (as yet un-zonked)
                -- bindings, rules, foreign decls
            ; tcg_env' = tcg_env { tcg_binds = tcg_binds tcg_env `unionBags` all_binds
                                 , tcg_sigs  = tcg_sigs tcg_env `unionNameSets` sig_names
                                 , tcg_rules = tcg_rules tcg_env ++ rules
                                 , tcg_vects = tcg_vects tcg_env ++ vects
                                 , tcg_anns  = tcg_anns tcg_env ++ annotations
                                 , tcg_fords = tcg_fords tcg_env ++ foe_decls ++ fi_decls } } ;

        return (tcg_env', tcl_env)
    }}}}}}

---------------------------
tcTyClsInstDecls :: ModDetails 
                 -> [TyClGroup Name] 
                 -> [LInstDecl Name]
                 -> [LDerivDecl Name]
                 -> TcM (TcGblEnv,            -- The full inst env
                         [InstInfo Name],     -- Source-code instance decls to process;
                                              -- contains all dfuns for this module
                          HsValBinds Name)    -- Supporting bindings for derived instances

tcTyClsInstDecls boot_details tycl_decls inst_decls deriv_decls
 = tcExtendTcTyThingEnv [(con, APromotionErr FamDataConPE) 
                        | lid <- inst_decls, con <- get_cons lid ] $
      -- Note [AFamDataCon: not promoting data family constructors]
   do { tcg_env <- tcTyAndClassDecls boot_details tycl_decls ;
      ; setGblEnv tcg_env $
        tcInstDecls1 (concat tycl_decls) inst_decls deriv_decls }
  where
    -- get_cons extracts the *constructor* bindings of the declaration
    get_cons :: LInstDecl Name -> [Name]
    get_cons (L _ (FamInstD { lid_inst = fid }))       = get_fi_cons fid
    get_cons (L _ (ClsInstD { cid_fam_insts = fids })) = concatMap (get_fi_cons . unLoc) fids

    get_fi_cons :: FamInstDecl Name -> [Name]
    get_fi_cons (FamInstDecl { fid_defn = TyData { td_cons = cons } }) 
      = map (unLoc . con_name . unLoc) cons
    get_fi_cons (FamInstDecl {}) = []
\end{code}

Note [AFamDataCon: not promoting data family constructors]
~~~~~~~~~~~~~~~~~~~~~~~~~~~~~~~~~~~~~~~~~~~~~~~~~~~~~~~~~~
Consider
  data family T a
  data instance T Int = MkT
  data Proxy (a :: k)
  data S = MkS (Proxy 'MkT)

Is it ok to use the promoted data family instance constructor 'MkT' in
the data declaration for S?  No, we don't allow this. It *might* make
sense, but at least it would mean that we'd have to interleave
typechecking instances and data types, whereas at present we do data
types *then* instances.

So to check for this we put in the TcLclEnv a binding for all the family
constructors, bound to AFamDataCon, so that if we trip over 'MkT' when
type checking 'S' we'll produce a decent error message.


%************************************************************************
%*                                                                      *
        Checking for 'main'
%*                                                                      *
%************************************************************************

\begin{code}
checkMain :: TcM TcGblEnv
-- If we are in module Main, check that 'main' is defined.
checkMain
  = do { tcg_env   <- getGblEnv ;
         dflags    <- getDynFlags ;
         check_main dflags tcg_env
    }

check_main :: DynFlags -> TcGblEnv -> TcM TcGblEnv
check_main dflags tcg_env
 | mod /= main_mod
 = traceTc "checkMain not" (ppr main_mod <+> ppr mod) >>
   return tcg_env

 | otherwise
 = do   { mb_main <- lookupGlobalOccRn_maybe main_fn
                -- Check that 'main' is in scope
                -- It might be imported from another module!
        ; case mb_main of {
             Nothing -> do { traceTc "checkMain fail" (ppr main_mod <+> ppr main_fn)
                           ; complain_no_main
                           ; return tcg_env } ;
             Just main_name -> do

        { traceTc "checkMain found" (ppr main_mod <+> ppr main_fn)
        ; let loc = srcLocSpan (getSrcLoc main_name)
        ; ioTyCon <- tcLookupTyCon ioTyConName
        ; res_ty <- newFlexiTyVarTy liftedTypeKind
        ; main_expr
                <- addErrCtxt mainCtxt    $
                   tcMonoExpr (L loc (HsVar main_name)) (mkTyConApp ioTyCon [res_ty])

                -- See Note [Root-main Id]
                -- Construct the binding
                --      :Main.main :: IO res_ty = runMainIO res_ty main
        ; run_main_id <- tcLookupId runMainIOName
        ; let { root_main_name =  mkExternalName rootMainKey rOOT_MAIN
                                   (mkVarOccFS (fsLit "main"))
                                   (getSrcSpan main_name)
              ; root_main_id = Id.mkExportedLocalId root_main_name
                                                    (mkTyConApp ioTyCon [res_ty])
              ; co  = mkWpTyApps [res_ty]
              ; rhs = nlHsApp (mkLHsWrap co (nlHsVar run_main_id)) main_expr
              ; main_bind = mkVarBind root_main_id rhs }

        ; return (tcg_env { tcg_main  = Just main_name,
                            tcg_binds = tcg_binds tcg_env
                                        `snocBag` main_bind,
                            tcg_dus   = tcg_dus tcg_env
                                        `plusDU` usesOnly (unitFV main_name)
                        -- Record the use of 'main', so that we don't
                        -- complain about it being defined but not used
                 })
    }}}
  where
    mod          = tcg_mod tcg_env
    main_mod     = mainModIs dflags
    main_fn      = getMainFun dflags

    complain_no_main | ghcLink dflags == LinkInMemory = return ()
                     | otherwise = failWithTc noMainMsg
        -- In interactive mode, don't worry about the absence of 'main'
        -- In other modes, fail altogether, so that we don't go on
        -- and complain a second time when processing the export list.

    mainCtxt  = ptext (sLit "When checking the type of the") <+> pp_main_fn
    noMainMsg = ptext (sLit "The") <+> pp_main_fn
                <+> ptext (sLit "is not defined in module") <+> quotes (ppr main_mod)
    pp_main_fn = ppMainFn main_fn

ppMainFn :: RdrName -> SDoc
ppMainFn main_fn
  | main_fn == main_RDR_Unqual
  = ptext (sLit "function") <+> quotes (ppr main_fn)
  | otherwise
  = ptext (sLit "main function") <+> quotes (ppr main_fn)

-- | Get the unqualified name of the function to use as the \"main\" for the main module.
-- Either returns the default name or the one configured on the command line with -main-is
getMainFun :: DynFlags -> RdrName
getMainFun dflags = case (mainFunIs dflags) of
    Just fn -> mkRdrUnqual (mkVarOccFS (mkFastString fn))
    Nothing -> main_RDR_Unqual

checkMainExported :: TcGblEnv -> TcM ()
checkMainExported tcg_env = do
  dflags    <- getDynFlags
  case tcg_main tcg_env of
    Nothing -> return () -- not the main module
    Just main_name -> do
      let main_mod = mainModIs dflags
      checkTc (main_name `elem` concatMap availNames (tcg_exports tcg_env)) $
              ptext (sLit "The") <+> ppMainFn (nameRdrName main_name) <+>
              ptext (sLit "is not exported by module") <+> quotes (ppr main_mod)
\end{code}

Note [Root-main Id]
~~~~~~~~~~~~~~~~~~~
The function that the RTS invokes is always :Main.main, which we call
root_main_id.  (Because GHC allows the user to have a module not
called Main as the main module, we can't rely on the main function
being called "Main.main".  That's why root_main_id has a fixed module
":Main".)

This is unusual: it's a LocalId whose Name has a Module from another
module.  Tiresomely, we must filter it out again in MkIface, les we
get two defns for 'main' in the interface file!


%*********************************************************
%*                                                       *
                GHCi stuff
%*                                                       *
%*********************************************************

\begin{code}
setInteractiveContext :: HscEnv -> InteractiveContext -> TcRn a -> TcRn a
setInteractiveContext hsc_env icxt thing_inside
  = let -- Initialise the tcg_inst_env with instances from all home modules.
        -- This mimics the more selective call to hptInstances in tcRnImports
        (home_insts, home_fam_insts) = hptInstances hsc_env (\_ -> True)
        (ic_insts, ic_finsts) = ic_instances icxt

        -- Note [GHCi temporary Ids]
        -- Ideally we would just make a type_env from ic_tythings
        -- and ic_sys_vars, adding in implicit things.  However, Ids
        -- bound interactively might have some free type variables
        -- (RuntimeUnk things), and if we don't register these free
        -- TyVars as global TyVars then the typechecker will try to
        -- quantify over them and fall over in zonkQuantifiedTyVar.
        --
        -- So we must add any free TyVars to the typechecker's global
        -- TyVar set.  This is what happens when the local environment
        -- is extended, so we use tcExtendGhciEnv below which extends
        -- the local environment with the Ids.
        --
        -- However, any Ids bound this way will shadow other Ids in
        -- the GlobalRdrEnv, so we have to be careful to only add Ids
        -- which are visible in the GlobalRdrEnv.
        --
        -- Perhaps it would be better to just extend the global TyVar
        -- list from the free tyvars in the Ids here?  Anyway, at least
        -- this hack is localised.
        --
        -- Note [delete shadowed tcg_rdr_env entries]
        -- We also *delete* entries from tcg_rdr_env that we have
        -- shadowed in the local env (see above).  This isn't strictly
        -- necessary, but in an out-of-scope error when GHC suggests
        -- names it can be confusing to see multiple identical
        -- entries. (#5564)
        --
        (tmp_ids, types_n_classes) = partitionWith sel_id (ic_tythings icxt)
          where sel_id (AnId id) = Left id
                sel_id other     = Right other

        type_env = mkTypeEnvWithImplicits
                       (map AnId (ic_sys_vars icxt) ++ types_n_classes)

        visible_tmp_ids = filter visible tmp_ids
          where visible id = not (null (lookupGRE_Name (ic_rn_gbl_env icxt)
                                                       (idName id)))

        con_fields = [ (dataConName c, dataConFieldLabels c)
                     | ATyCon t <- types_n_classes
                     , c <- tyConDataCons t ]
    in
    updGblEnv (\env -> env {
          tcg_rdr_env      = delListFromOccEnv (ic_rn_gbl_env icxt)
                                               (map getOccName visible_tmp_ids)
                                 -- Note [delete shadowed tcg_rdr_env entries]
        , tcg_type_env     = type_env
        , tcg_insts        = ic_insts
        , tcg_inst_env     = extendInstEnvList
                              (extendInstEnvList (tcg_inst_env env) ic_insts)
                              home_insts
        , tcg_fam_insts    = ic_finsts
        , tcg_fam_inst_env = extendFamInstEnvList
                              (extendFamInstEnvList (tcg_fam_inst_env env)
                                                    ic_finsts)
                              home_fam_insts
        , tcg_field_env    = RecFields (mkNameEnv con_fields)
                                       (mkNameSet (concatMap snd con_fields))
             -- setting tcg_field_env is necessary to make RecordWildCards work
             -- (test: ghci049)
        , tcg_fix_env      = ic_fix_env icxt
        , tcg_default      = ic_default icxt
        }) $

        tcExtendGhciEnv visible_tmp_ids $ -- Note [GHCi temporary Ids]
          thing_inside

#ifdef GHCI
-- | The returned [Id] is the list of new Ids bound by this statement. It can
-- be used to extend the InteractiveContext via extendInteractiveContext.
--
-- The returned TypecheckedHsExpr is of type IO [ () ], a list of the bound
-- values, coerced to ().
tcRnStmt :: HscEnv -> InteractiveContext -> LStmt RdrName
         -> IO (Messages, Maybe ([Id], LHsExpr Id, FixityEnv))
tcRnStmt hsc_env ictxt rdr_stmt
  = initTcPrintErrors hsc_env iNTERACTIVE $
    setInteractiveContext hsc_env ictxt $ do {

    -- The real work is done here
    ((bound_ids, tc_expr), fix_env) <- tcUserStmt rdr_stmt ;
    zonked_expr <- zonkTopLExpr tc_expr ;
    zonked_ids  <- zonkTopBndrs bound_ids ;

        -- None of the Ids should be of unboxed type, because we
        -- cast them all to HValues in the end!
    mapM_ bad_unboxed (filter (isUnLiftedType . idType) zonked_ids) ;

    traceTc "tcs 1" empty ;
    let { global_ids = map globaliseAndTidyId zonked_ids } ;
        -- Note [Interactively-bound Ids in GHCi]

{- ---------------------------------------------
   At one stage I removed any shadowed bindings from the type_env;
   they are inaccessible but might, I suppose, cause a space leak if we leave them there.
   However, with Template Haskell they aren't necessarily inaccessible.  Consider this
   GHCi session
         Prelude> let f n = n * 2 :: Int
         Prelude> fName <- runQ [| f |]
         Prelude> $(return $ AppE fName (LitE (IntegerL 7)))
         14
         Prelude> let f n = n * 3 :: Int
         Prelude> $(return $ AppE fName (LitE (IntegerL 7)))
   In the last line we use 'fName', which resolves to the *first* 'f'
   in scope. If we delete it from the type env, GHCi crashes because
   it doesn't expect that.

   Hence this code is commented out

-------------------------------------------------- -}

    dumpOptTcRn Opt_D_dump_tc
        (vcat [text "Bound Ids" <+> pprWithCommas ppr global_ids,
               text "Typechecked expr" <+> ppr zonked_expr]) ;

    return (global_ids, zonked_expr, fix_env)
    }
  where
    bad_unboxed id = addErr (sep [ptext (sLit "GHCi can't bind a variable of unlifted type:"),
                                  nest 2 (ppr id <+> dcolon <+> ppr (idType id))])
\end{code}

Note [Interactively-bound Ids in GHCi]
~~~~~~~~~~~~~~~~~~~~~~~~~~~~~~~~~~~~~~
The Ids bound by previous Stmts in GHCi are currently
        a) GlobalIds
        b) with an Internal Name (not External)
        c) and a tidied type

 (a) They must be GlobalIds (not LocalIds) otherwise when we come to
     compile an expression using these ids later, the byte code
     generator will consider the occurrences to be free rather than
     global.

 (b) They retain their Internal names becuase we don't have a suitable
     Module to name them with. We could revisit this choice.

 (c) Their types are tidied. This is important, because :info may ask
     to look at them, and :info expects the things it looks up to have
     tidy types

--------------------------------------------------------------------------
                Typechecking Stmts in GHCi

Here is the grand plan, implemented in tcUserStmt

        What you type                   The IO [HValue] that hscStmt returns
        -------------                   ------------------------------------
        let pat = expr          ==>     let pat = expr in return [coerce HVal x, coerce HVal y, ...]
                                        bindings: [x,y,...]

        pat <- expr             ==>     expr >>= \ pat -> return [coerce HVal x, coerce HVal y, ...]
                                        bindings: [x,y,...]

        expr (of IO type)       ==>     expr >>= \ it -> return [coerce HVal it]
          [NB: result not printed]      bindings: [it]

        expr (of non-IO type,   ==>     let it = expr in print it >> return [coerce HVal it]
          result showable)              bindings: [it]

        expr (of non-IO type,
          result not showable)  ==>     error

\begin{code}

-- | A plan is an attempt to lift some code into the IO monad.
type PlanResult = ([Id], LHsExpr Id)
type Plan = TcM PlanResult

-- | Try the plans in order. If one fails (by raising an exn), try the next.
-- If one succeeds, take it.
runPlans :: [Plan] -> TcM PlanResult
runPlans []     = panic "runPlans"
runPlans [p]    = p
runPlans (p:ps) = tryTcLIE_ (runPlans ps) p

-- | Typecheck (and 'lift') a stmt entered by the user in GHCi into the
-- GHCi 'environemnt'.
--
-- By 'lift' and 'environment we mean that the code is changed to execute
-- properly in an IO monad. See Note [Interactively-bound Ids in GHCi] above
-- for more details. We do this lifting by trying different ways ('plans') of
-- lifting the code into the IO monad and type checking each plan until one
-- succeeds.
tcUserStmt :: LStmt RdrName -> TcM (PlanResult, FixityEnv)

-- An expression typed at the prompt is treated very specially
tcUserStmt (L loc (ExprStmt expr _ _ _))
  = do  { (rn_expr, fvs) <- checkNoErrs (rnLExpr expr)
               -- Don't try to typecheck if the renamer fails!
        ; ghciStep <- getGhciStepIO
        ; uniq <- newUnique
        ; interPrintName <- getInteractivePrintName
        ; let fresh_it  = itName uniq loc
              matches   = [mkMatch [] rn_expr emptyLocalBinds]
              -- [it = expr]
              the_bind  = L loc $ (mkTopFunBind (L loc fresh_it) matches) { bind_fvs = fvs }
                          -- Care here!  In GHCi the expression might have
                          -- free variables, and they in turn may have free type variables
                          -- (if we are at a breakpoint, say).  We must put those free vars

              -- [let it = expr]
              let_stmt  = L loc $ LetStmt $ HsValBinds $
                          ValBindsOut [(NonRecursive,unitBag the_bind)] []

              -- [it <- e]
              bind_stmt = L loc $ BindStmt (L loc (VarPat fresh_it))
                                           (nlHsApp ghciStep rn_expr)
                                           (HsVar bindIOName) noSyntaxExpr

              -- [; print it]
              print_it  = L loc $ ExprStmt (nlHsApp (nlHsVar interPrintName) (nlHsVar fresh_it))
                                           (HsVar thenIOName) noSyntaxExpr placeHolderType

        -- The plans are:
        --   A. [it <- e; print it]     but not if it::()
        --   B. [it <- e]
        --   C. [let it = e; print it]
        --
        -- Ensure that type errors don't get deferred when type checking the
        -- naked expression. Deferring type errors here is unhelpful because the
        -- expression gets evaluated right away anyway. It also would potentially
        -- emit two redundant type-error warnings, one from each plan.
        ; plan <- unsetDOptM Opt_DeferTypeErrors $ runPlans [
                    -- Plan A
                    do { stuff@([it_id], _) <- tcGhciStmts [bind_stmt, print_it]
                       ; it_ty <- zonkTcType (idType it_id)
                       ; when (isUnitTy $ it_ty) failM
                       ; return stuff },

                        -- Plan B; a naked bind statment
                    tcGhciStmts [bind_stmt],

                        -- Plan C; check that the let-binding is typeable all by itself.
                        -- If not, fail; if so, try to print it.
                        -- The two-step process avoids getting two errors: one from
                        -- the expression itself, and one from the 'print it' part
                        -- This two-step story is very clunky, alas
                    do { _ <- checkNoErrs (tcGhciStmts [let_stmt])
                                --- checkNoErrs defeats the error recovery of let-bindings
                       ; tcGhciStmts [let_stmt, print_it] } ]
        ; fix_env <- getFixityEnv
        ; traceRn (text "tcRnStmt" <+> ppr (plan, fix_env))
        ; return (plan, fix_env) }

tcUserStmt rdr_stmt@(L loc _)
  = do { (([rn_stmt], fix_env), fvs) <- checkNoErrs $
           rnStmts GhciStmt [rdr_stmt] $ \_ -> do
             fix_env <- getFixityEnv
             return (fix_env, emptyFVs)
            -- Don't try to typecheck if the renamer fails!
       ; traceRn (text "tcRnStmt" <+> vcat [ppr rdr_stmt, ppr rn_stmt, ppr fvs])
       ; rnDump (ppr rn_stmt) ;

       ; ghciStep <- getGhciStepIO
       ; let gi_stmt
               | (L loc (BindStmt pat expr op1 op2)) <- rn_stmt
                           = L loc $ BindStmt pat (nlHsApp ghciStep expr) op1 op2
               | otherwise = rn_stmt

       ; opt_pr_flag <- doptM Opt_PrintBindResult
       ; let print_result_plan
               | opt_pr_flag                         -- The flag says "print result"   
               , [v] <- collectLStmtBinders gi_stmt  -- One binder
                           =  [mk_print_result_plan gi_stmt v]
               | otherwise = []

        -- The plans are:
        --      [stmt; print v]         if one binder and not v::()
        --      [stmt]                  otherwise
       ; plan <- runPlans (print_result_plan ++ [tcGhciStmts [gi_stmt]])
       ; return (plan, fix_env) }
  where
    mk_print_result_plan stmt v
      = do { stuff@([v_id], _) <- tcGhciStmts [stmt, print_v]
           ; v_ty <- zonkTcType (idType v_id)
           ; when (isUnitTy v_ty || not (isTauTy v_ty)) failM
           ; return stuff }
      where
        print_v  = L loc $ ExprStmt (nlHsApp (nlHsVar printName) (nlHsVar v))
                                    (HsVar thenIOName) noSyntaxExpr placeHolderType

-- | Typecheck the statements given and then return the results of the
-- statement in the form 'IO [()]'.
tcGhciStmts :: [LStmt Name] -> TcM PlanResult
tcGhciStmts stmts
 = do { ioTyCon <- tcLookupTyCon ioTyConName ;
        ret_id  <- tcLookupId returnIOName ;            -- return @ IO
        let {
            ret_ty      = mkListTy unitTy ;
            io_ret_ty   = mkTyConApp ioTyCon [ret_ty] ;
            tc_io_stmts = tcStmtsAndThen GhciStmt tcDoStmt stmts io_ret_ty ;
            names = collectLStmtsBinders stmts ;
         } ;

        -- OK, we're ready to typecheck the stmts
        traceTc "TcRnDriver.tcGhciStmts: tc stmts" empty ;
        ((tc_stmts, ids), lie) <- captureConstraints $
                                  tc_io_stmts $ \ _ ->
                                  mapM tcLookupId names  ;
                        -- Look up the names right in the middle,
                        -- where they will all be in scope

        -- Simplify the context
        traceTc "TcRnDriver.tcGhciStmts: simplify ctxt" empty ;
        const_binds <- checkNoErrs (simplifyInteractive lie) ;
                -- checkNoErrs ensures that the plan fails if context redn fails

        traceTc "TcRnDriver.tcGhciStmts: done" empty ;
        let {   -- mk_return builds the expression
                --      returnIO @ [()] [coerce () x, ..,  coerce () z]
                --
                -- Despite the inconvenience of building the type applications etc,
                -- this *has* to be done in type-annotated post-typecheck form
                -- because we are going to return a list of *polymorphic* values
                -- coerced to type (). If we built a *source* stmt
                --      return [coerce x, ..., coerce z]
                -- then the type checker would instantiate x..z, and we wouldn't
                -- get their *polymorphic* values.  (And we'd get ambiguity errs
                -- if they were overloaded, since they aren't applied to anything.)
            ret_expr = nlHsApp (nlHsTyApp ret_id [ret_ty])
                       (noLoc $ ExplicitList unitTy (map mk_item ids)) ;
            mk_item id = nlHsApp (nlHsTyApp unsafeCoerceId [idType id, unitTy])
                                 (nlHsVar id) ;
            stmts = tc_stmts ++ [noLoc (mkLastStmt ret_expr)]
        } ;
        return (ids, mkHsDictLet (EvBinds const_binds) $
                     noLoc (HsDo GhciStmt stmts io_ret_ty))
    }

-- | Generate a typed ghciStepIO expression (ghciStep :: Ty a -> IO a)
getGhciStepIO :: TcM (LHsExpr Name)
getGhciStepIO = do
    ghciTy <- getGHCiMonad
    fresh_a <- newUnique
    let a_tv   = mkTcTyVarName fresh_a (fsLit "a")
        ghciM  = nlHsAppTy (nlHsTyVar ghciTy) (nlHsTyVar a_tv)
        ioM    = nlHsAppTy (nlHsTyVar ioTyConName) (nlHsTyVar a_tv)

        stepTy :: LHsType Name    -- Renamed, so needs all binders in place
        stepTy = noLoc $ HsForAllTy Implicit
                            (HsQTvs { hsq_tvs = [noLoc (UserTyVar a_tv)]
                                    , hsq_kvs = [] })
                            (noLoc [])
                            (nlHsFunTy ghciM ioM)
        step   = noLoc $ ExprWithTySig (nlHsVar ghciStepIoMName) stepTy
    return step

isGHCiMonad :: HscEnv -> InteractiveContext -> String -> IO (Messages, Maybe Name)
isGHCiMonad hsc_env ictxt ty
  = initTcPrintErrors hsc_env iNTERACTIVE $
    setInteractiveContext hsc_env ictxt $ do
        rdrEnv <- getGlobalRdrEnv
        let occIO = lookupOccEnv rdrEnv (mkOccName tcName ty)
        case occIO of
            Just [n] -> do
                let name = gre_name n
                ghciClass <- tcLookupClass ghciIoClassName 
                userTyCon <- tcLookupTyCon name
                let userTy = TyConApp userTyCon []
                _ <- tcLookupInstance ghciClass [userTy]
                return name

            Just _  -> failWithTc $ text "Ambigous type!"
            Nothing -> failWithTc $ text ("Can't find type:" ++ ty)

\end{code}

tcRnExpr just finds the type of an expression

\begin{code}
tcRnExpr :: HscEnv
         -> InteractiveContext
         -> LHsExpr RdrName
         -> IO (Messages, Maybe Type)
tcRnExpr hsc_env ictxt rdr_expr
  = initTcPrintErrors hsc_env iNTERACTIVE $
    setInteractiveContext hsc_env ictxt $ do {

    (rn_expr, _fvs) <- rnLExpr rdr_expr ;
    failIfErrsM ;

        -- Now typecheck the expression;
        -- it might have a rank-2 type (e.g. :t runST)
    uniq <- newUnique ;
    let { fresh_it  = itName uniq (getLoc rdr_expr) } ;
    ((_tc_expr, res_ty), lie) <- captureConstraints $ 
                                 tcInferRho rn_expr ;
    ((qtvs, dicts, _, _), lie_top) <- captureConstraints $
                                      {-# SCC "simplifyInfer" #-}
                                      simplifyInfer True {- Free vars are closed -}
                                                    False {- No MR for now -}
                                                    [(fresh_it, res_ty)]
<<<<<<< HEAD
                                                    (untch,lie) ;

=======
                                                    lie ;
>>>>>>> fe6ddf00
    _ <- simplifyInteractive lie_top ;       -- Ignore the dicionary bindings

    let { all_expr_ty = mkForAllTys qtvs (mkPiTypes dicts res_ty) } ;
    zonkTcType all_expr_ty
    }

--------------------------
tcRnImportDecls :: HscEnv
                -> [LImportDecl RdrName]
                -> IO (Messages, Maybe GlobalRdrEnv)
tcRnImportDecls hsc_env import_decls
 =  initTcPrintErrors hsc_env iNTERACTIVE $
    do { gbl_env <- tcRnImports hsc_env iNTERACTIVE import_decls
       ; return (tcg_rdr_env gbl_env) }
\end{code}

tcRnType just finds the kind of a type

\begin{code}
tcRnType :: HscEnv
         -> InteractiveContext
         -> Bool        -- Normalise the returned type
         -> LHsType RdrName
         -> IO (Messages, Maybe (Type, Kind))
tcRnType hsc_env ictxt normalise rdr_type
  = initTcPrintErrors hsc_env iNTERACTIVE $
    setInteractiveContext hsc_env ictxt $ do {

    (rn_type, _fvs) <- rnLHsType GHCiCtx rdr_type ;
    failIfErrsM ;

        -- Now kind-check the type
        -- It can have any rank or kind
    ty <- tcHsSigType GhciCtxt rn_type ;

    ty' <- if normalise
           then do { fam_envs <- tcGetFamInstEnvs
                   ; return (snd (normaliseType fam_envs ty)) }
                   -- normaliseType returns a coercion
                   -- which we discard
           else return ty ;

    return (ty', typeKind ty)
    }

\end{code}

tcRnDeclsi exists to allow class, data, and other declarations in GHCi.

\begin{code}
tcRnDeclsi :: HscEnv
           -> InteractiveContext
           -> [LHsDecl RdrName]
           -> IO (Messages, Maybe TcGblEnv)

tcRnDeclsi hsc_env ictxt local_decls =
    initTcPrintErrors hsc_env iNTERACTIVE $
    setInteractiveContext hsc_env ictxt $ do

    ((tcg_env, tclcl_env), lie) <-
        captureConstraints $ tc_rn_src_decls emptyModDetails local_decls
    setEnvs (tcg_env, tclcl_env) $ do

    new_ev_binds <- simplifyTop lie
    failIfErrsM
    let TcGblEnv { tcg_type_env  = type_env,
                   tcg_binds     = binds,
                   tcg_sigs      = sig_ns,
                   tcg_ev_binds  = cur_ev_binds,
                   tcg_imp_specs = imp_specs,
                   tcg_rules     = rules,
                   tcg_vects     = vects,
                   tcg_fords     = fords } = tcg_env
        all_ev_binds = cur_ev_binds `unionBags` new_ev_binds

    (bind_ids, ev_binds', binds', fords', imp_specs', rules', vects')
        <- zonkTopDecls all_ev_binds binds sig_ns rules vects imp_specs fords

    let --global_ids = map globaliseAndTidyId bind_ids
        final_type_env = extendTypeEnvWithIds type_env bind_ids --global_ids
        tcg_env' = tcg_env { tcg_binds     = binds',
                             tcg_ev_binds  = ev_binds',
                             tcg_imp_specs = imp_specs',
                             tcg_rules     = rules',
                             tcg_vects     = vects',
                             tcg_fords     = fords' }

    tcg_env'' <- setGlobalTypeEnv tcg_env' final_type_env

    return tcg_env''


#endif /* GHCi */
\end{code}


%************************************************************************
%*                                                                      *
        More GHCi stuff, to do with browsing and getting info
%*                                                                      *
%************************************************************************

\begin{code}
#ifdef GHCI
-- | ASSUMES that the module is either in the 'HomePackageTable' or is
-- a package module with an interface on disk.  If neither of these is
-- true, then the result will be an error indicating the interface
-- could not be found.
getModuleInterface :: HscEnv -> Module -> IO (Messages, Maybe ModIface)
getModuleInterface hsc_env mod
  = initTc hsc_env HsSrcFile False iNTERACTIVE $
    loadModuleInterface (ptext (sLit "getModuleInterface")) mod

tcRnLookupRdrName :: HscEnv -> RdrName -> IO (Messages, Maybe [Name])
tcRnLookupRdrName hsc_env rdr_name
  = initTcPrintErrors hsc_env iNTERACTIVE $
    setInteractiveContext hsc_env (hsc_IC hsc_env) $
    lookup_rdr_name rdr_name

lookup_rdr_name :: RdrName -> TcM [Name]
lookup_rdr_name rdr_name = do
        -- If the identifier is a constructor (begins with an
        -- upper-case letter), then we need to consider both
        -- constructor and type class identifiers.
    let rdr_names = dataTcOccs rdr_name

        -- results :: [Either Messages Name]
    results <- mapM (tryTcErrs . lookupOccRn) rdr_names

    traceRn (text "xx" <+> vcat [ppr rdr_names, ppr (map snd results)])
        -- The successful lookups will be (Just name)
    let (warns_s, good_names) = unzip [ (msgs, name)
                                      | (msgs, Just name) <- results]
        errs_s = [msgs | (msgs, Nothing) <- results]

        -- Fail if nothing good happened, else add warnings
    if null good_names
      then  addMessages (head errs_s) >> failM
                -- No lookup succeeded, so
                -- pick the first error message and report it
                -- ToDo: If one of the errors is "could be Foo.X or Baz.X",
                --       while the other is "X is not in scope",
                --       we definitely want the former; but we might pick the latter
      else      mapM_ addMessages warns_s
                -- Add deprecation warnings
    return good_names

#endif

tcRnLookupName :: HscEnv -> Name -> IO (Messages, Maybe TyThing)
tcRnLookupName hsc_env name
  = initTcPrintErrors hsc_env iNTERACTIVE $
    setInteractiveContext hsc_env (hsc_IC hsc_env) $
    tcRnLookupName' name

-- To look up a name we have to look in the local environment (tcl_lcl)
-- as well as the global environment, which is what tcLookup does.
-- But we also want a TyThing, so we have to convert:

tcRnLookupName' :: Name -> TcRn TyThing
tcRnLookupName' name = do
   tcthing <- tcLookup name
   case tcthing of
     AGlobal thing    -> return thing
     ATcId{tct_id=id} -> return (AnId id)
     _ -> panic "tcRnLookupName'"

tcRnGetInfo :: HscEnv
            -> Name
            -> IO (Messages, Maybe (TyThing, Fixity, [ClsInst]))

-- Used to implement :info in GHCi
--
-- Look up a RdrName and return all the TyThings it might be
-- A capitalised RdrName is given to us in the DataName namespace,
-- but we want to treat it as *both* a data constructor
--  *and* as a type or class constructor;
-- hence the call to dataTcOccs, and we return up to two results
tcRnGetInfo hsc_env name
  = initTcPrintErrors hsc_env iNTERACTIVE $
    tcRnGetInfo' hsc_env name

tcRnGetInfo' :: HscEnv
             -> Name
             -> TcRn (TyThing, Fixity, [ClsInst])
tcRnGetInfo' hsc_env name
  = let ictxt = hsc_IC hsc_env in
    setInteractiveContext hsc_env ictxt $ do

        -- Load the interface for all unqualified types and classes
        -- That way we will find all the instance declarations
        -- (Packages have not orphan modules, and we assume that
        --  in the home package all relevant modules are loaded.)
    loadUnqualIfaces hsc_env ictxt

    thing  <- tcRnLookupName' name
    fixity <- lookupFixityRn name
    ispecs <- lookupInsts thing
    return (thing, fixity, ispecs)

lookupInsts :: TyThing -> TcM [ClsInst]
lookupInsts (ATyCon tc)
  | Just cls <- tyConClass_maybe tc
  = do  { inst_envs <- tcGetInstEnvs
        ; return (classInstances inst_envs cls) }

  | otherwise
  = do  { (pkg_ie, home_ie) <- tcGetInstEnvs
                -- Load all instances for all classes that are
                -- in the type environment (which are all the ones
                -- we've seen in any interface file so far)
        ; return [ ispec        -- Search all
                 | ispec <- instEnvElts home_ie ++ instEnvElts pkg_ie
                 , let dfun = instanceDFunId ispec
                 , relevant dfun ] }
  where
    relevant df = tc_name `elemNameSet` orphNamesOfDFunHead (idType df)
    tc_name     = tyConName tc

lookupInsts _ = return []

loadUnqualIfaces :: HscEnv -> InteractiveContext -> TcM ()
-- Load the interface for everything that is in scope unqualified
-- This is so that we can accurately report the instances for
-- something
loadUnqualIfaces hsc_env ictxt
  = initIfaceTcRn $ do
    mapM_ (loadSysInterface doc) (moduleSetElts (mkModuleSet unqual_mods))
  where
    this_pkg = thisPackage (hsc_dflags hsc_env)

    unqual_mods = filter ((/= this_pkg) . modulePackageId)
                  [ nameModule name
                  | gre <- globalRdrEnvElts (ic_rn_gbl_env ictxt),
                    let name = gre_name gre,
                    not (isInternalName name),
                    isTcOcc (nameOccName name),  -- Types and classes only
                    unQualOK gre ]               -- In scope unqualified
    doc = ptext (sLit "Need interface for module whose export(s) are in scope unqualified")
\end{code}

%************************************************************************
%*                                                                      *
                Degugging output
%*                                                                      *
%************************************************************************

\begin{code}
rnDump :: SDoc -> TcRn ()
-- Dump, with a banner, if -ddump-rn
rnDump doc = do { dumpOptTcRn Opt_D_dump_rn (mkDumpDoc "Renamer" doc) }

tcDump :: TcGblEnv -> TcRn ()
tcDump env
 = do { dflags <- getDynFlags ;

        -- Dump short output if -ddump-types or -ddump-tc
        when (dopt Opt_D_dump_types dflags || dopt Opt_D_dump_tc dflags)
             (dumpTcRn short_dump) ;

        -- Dump bindings if -ddump-tc
        dumpOptTcRn Opt_D_dump_tc (mkDumpDoc "Typechecker" full_dump)
   }
  where
    short_dump = pprTcGblEnv env
    full_dump  = pprLHsBinds (tcg_binds env)
        -- NB: foreign x-d's have undefined's in their types;
        --     hence can't show the tc_fords

tcCoreDump :: ModGuts -> TcM ()
tcCoreDump mod_guts
 = do { dflags <- getDynFlags ;
        when (dopt Opt_D_dump_types dflags || dopt Opt_D_dump_tc dflags)
             (dumpTcRn (pprModGuts mod_guts)) ;

        -- Dump bindings if -ddump-tc
        dumpOptTcRn Opt_D_dump_tc (mkDumpDoc "Typechecker" full_dump) }
  where
    full_dump = pprCoreBindings (mg_binds mod_guts)

-- It's unpleasant having both pprModGuts and pprModDetails here
pprTcGblEnv :: TcGblEnv -> SDoc
pprTcGblEnv (TcGblEnv { tcg_type_env  = type_env,
                        tcg_insts     = insts,
                        tcg_fam_insts = fam_insts,
                        tcg_rules     = rules,
                        tcg_vects     = vects,
                        tcg_imports   = imports })
  = vcat [ ppr_types insts type_env
         , ppr_tycons fam_insts type_env
         , ppr_insts insts
         , ppr_fam_insts fam_insts
         , vcat (map ppr rules)
         , vcat (map ppr vects)
         , ptext (sLit "Dependent modules:") <+>
                ppr (sortBy cmp_mp $ eltsUFM (imp_dep_mods imports))
         , ptext (sLit "Dependent packages:") <+>
                ppr (sortBy stablePackageIdCmp $ imp_dep_pkgs imports)]
  where         -- The two uses of sortBy are just to reduce unnecessary
                -- wobbling in testsuite output
    cmp_mp (mod_name1, is_boot1) (mod_name2, is_boot2)
        = (mod_name1 `stableModuleNameCmp` mod_name2)
                  `thenCmp`
          (is_boot1 `compare` is_boot2)

pprModGuts :: ModGuts -> SDoc
pprModGuts (ModGuts { mg_tcs = tcs
                    , mg_rules = rules })
  = vcat [ ppr_types [] (mkTypeEnv (map ATyCon tcs)),
           ppr_rules rules ]

ppr_types :: [ClsInst] -> TypeEnv -> SDoc
ppr_types insts type_env
  = text "TYPE SIGNATURES" $$ nest 2 (ppr_sigs ids)
  where
    dfun_ids = map instanceDFunId insts
    ids = [id | id <- typeEnvIds type_env, want_sig id]
    want_sig id | opt_PprStyle_Debug = True
                | otherwise          = isLocalId id &&
                                       isExternalName (idName id) &&
                                       not (id `elem` dfun_ids)
        -- isLocalId ignores data constructors, records selectors etc.
        -- The isExternalName ignores local dictionary and method bindings
        -- that the type checker has invented.  Top-level user-defined things
        -- have External names.

ppr_tycons :: [FamInst] -> TypeEnv -> SDoc
ppr_tycons fam_insts type_env
  = vcat [ text "TYPE CONSTRUCTORS"
         ,   nest 2 (ppr_tydecls tycons)
         , text "COERCION AXIOMS"
         ,   nest 2 (vcat (map pprCoAxiom (typeEnvCoAxioms type_env))) ]
  where
    fi_tycons = famInstsRepTyCons fam_insts
    tycons = [tycon | tycon <- typeEnvTyCons type_env, want_tycon tycon]
    want_tycon tycon | opt_PprStyle_Debug = True
                     | otherwise          = not (isImplicitTyCon tycon) &&
                                            isExternalName (tyConName tycon) &&
                                            not (tycon `elem` fi_tycons)

ppr_insts :: [ClsInst] -> SDoc
ppr_insts []     = empty
ppr_insts ispecs = text "INSTANCES" $$ nest 2 (pprInstances ispecs)

ppr_fam_insts :: [FamInst] -> SDoc
ppr_fam_insts []        = empty
ppr_fam_insts fam_insts =
  text "FAMILY INSTANCES" $$ nest 2 (pprFamInsts fam_insts)

ppr_sigs :: [Var] -> SDoc
ppr_sigs ids
        -- Print type signatures; sort by OccName
  = vcat (map ppr_sig (sortBy (comparing getOccName) ids))
  where
    ppr_sig id = hang (ppr id <+> dcolon) 2 (ppr (tidyTopType (idType id)))

ppr_tydecls :: [TyCon] -> SDoc
ppr_tydecls tycons
        -- Print type constructor info; sort by OccName
  = vcat (map ppr_tycon (sortBy (comparing getOccName) tycons))
  where
    ppr_tycon tycon = vcat [ ppr (tyConName tycon) <+> dcolon <+> ppr (tyConKind tycon)
                              -- Temporarily print the kind signature too
                           , ppr (tyThingToIfaceDecl (ATyCon tycon)) ]

ppr_rules :: [CoreRule] -> SDoc
ppr_rules [] = empty
ppr_rules rs = vcat [ptext (sLit "{-# RULES"),
                      nest 2 (pprRules rs),
                      ptext (sLit "#-}")]
\end{code}<|MERGE_RESOLUTION|>--- conflicted
+++ resolved
@@ -1529,12 +1529,7 @@
                                       simplifyInfer True {- Free vars are closed -}
                                                     False {- No MR for now -}
                                                     [(fresh_it, res_ty)]
-<<<<<<< HEAD
-                                                    (untch,lie) ;
-
-=======
                                                     lie ;
->>>>>>> fe6ddf00
     _ <- simplifyInteractive lie_top ;       -- Ignore the dicionary bindings
 
     let { all_expr_ty = mkForAllTys qtvs (mkPiTypes dicts res_ty) } ;
