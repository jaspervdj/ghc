%
% (c) The University of Glasgow 2006-2008
% (c) The GRASP/AQUA Project, Glasgow University, 1993-1998
%

\begin{code}
-- | Module for constructing @ModIface@ values (interface files),
-- writing them to disk and comparing two versions to see if
-- recompilation is required.
module MkIface ( 
        mkUsedNames,
        mkDependencies,
        mkIface,        -- Build a ModIface from a ModGuts, 
                        -- including computing version information

        mkIfaceTc,

        writeIfaceFile, -- Write the interface file

        checkOldIface,  -- See if recompilation is required, by
                        -- comparing version information
        RecompileRequired(..), recompileRequired,

        tyThingToIfaceDecl -- Converting things to their Iface equivalents
 ) where
\end{code}

  -----------------------------------------------
          Recompilation checking
  -----------------------------------------------

A complete description of how recompilation checking works can be
found in the wiki commentary:

 http://hackage.haskell.org/trac/ghc/wiki/Commentary/Compiler/RecompilationAvoidance

Please read the above page for a top-down description of how this all
works.  Notes below cover specific issues related to the implementation.

Basic idea: 

  * In the mi_usages information in an interface, we record the 
    fingerprint of each free variable of the module

  * In mkIface, we compute the fingerprint of each exported thing A.f.
    For each external thing that A.f refers to, we include the fingerprint
    of the external reference when computing the fingerprint of A.f.  So
    if anything that A.f depends on changes, then A.f's fingerprint will
    change.
    Also record any dependent files added with addDependentFile.
    In the future record any #include usages.

  * In checkOldIface we compare the mi_usages for the module with
    the actual fingerprint for all each thing recorded in mi_usages

\begin{code}
#include "HsVersions.h"

import IfaceSyn
import LoadIface
import FlagChecker

import Id
import IdInfo
import Demand
import Annotations
import CoreSyn
import CoreFVs
import Class
import Kind
import TyCon
import CoAxiom
import DataCon
import Type
import TcType
import InstEnv
import FamInstEnv
import TcRnMonad
import HsSyn
import HscTypes
import Finder
import DynFlags
import VarEnv
import VarSet
import Var
import Name
import Avail
import RdrName
import NameEnv
import NameSet
import Module
import BinIface
import ErrUtils
import Digraph
import SrcLoc
import Outputable
import BasicTypes       hiding ( SuccessFlag(..) )
import UniqFM
import Unique
import Util             hiding ( eqListBy )
import FastString
import Maybes
import ListSetOps
import Binary
import Fingerprint
import Bag
import Exception

import Control.Monad
import Data.Function
import Data.List
import Data.Map (Map)
import qualified Data.Map as Map
import Data.Ord
import Data.IORef
import System.Directory
import System.FilePath
\end{code}



%************************************************************************
%*                                                                      *
\subsection{Completing an interface}
%*                                                                      *
%************************************************************************

\begin{code}
mkIface :: HscEnv
        -> Maybe Fingerprint    -- The old fingerprint, if we have it
        -> ModDetails           -- The trimmed, tidied interface
        -> ModGuts              -- Usages, deprecations, etc
        -> IO (Messages,
               Maybe (ModIface, -- The new one
                      Bool))    -- True <=> there was an old Iface, and the
                                --          new one is identical, so no need
                                --          to write it

mkIface hsc_env maybe_old_fingerprint mod_details
         ModGuts{     mg_module       = this_mod,
                      mg_boot         = is_boot,
                      mg_used_names   = used_names,
                      mg_used_th      = used_th,
                      mg_deps         = deps,
                      mg_dir_imps     = dir_imp_mods,
                      mg_rdr_env      = rdr_env,
                      mg_fix_env      = fix_env,
                      mg_warns        = warns,
                      mg_hpc_info     = hpc_info,
                      mg_safe_haskell = safe_mode,
                      mg_trust_pkg    = self_trust,
                      mg_dependent_files = dependent_files
                    }
        = mkIface_ hsc_env maybe_old_fingerprint
                   this_mod is_boot used_names used_th deps rdr_env fix_env
                   warns hpc_info dir_imp_mods self_trust dependent_files
                   safe_mode mod_details

-- | make an interface from the results of typechecking only.  Useful
-- for non-optimising compilation, or where we aren't generating any
-- object code at all ('HscNothing').
mkIfaceTc :: HscEnv
          -> Maybe Fingerprint  -- The old fingerprint, if we have it
          -> SafeHaskellMode    -- The safe haskell mode
          -> ModDetails         -- gotten from mkBootModDetails, probably
          -> TcGblEnv           -- Usages, deprecations, etc
          -> IO (Messages, Maybe (ModIface, Bool))
mkIfaceTc hsc_env maybe_old_fingerprint safe_mode mod_details
  tc_result@TcGblEnv{ tcg_mod = this_mod,
                      tcg_src = hsc_src,
                      tcg_imports = imports,
                      tcg_rdr_env = rdr_env,
                      tcg_fix_env = fix_env,
                      tcg_warns = warns,
                      tcg_hpc = other_hpc_info,
                      tcg_th_splice_used = tc_splice_used,
                      tcg_dependent_files = dependent_files
                    }
  = do
          let used_names = mkUsedNames tc_result
          deps <- mkDependencies tc_result
          let hpc_info = emptyHpcInfo other_hpc_info
          used_th <- readIORef tc_splice_used
          dep_files <- (readIORef dependent_files)
          mkIface_ hsc_env maybe_old_fingerprint
                   this_mod (isHsBoot hsc_src) used_names used_th deps rdr_env
                   fix_env warns hpc_info (imp_mods imports)
                   (imp_trust_own_pkg imports) dep_files safe_mode mod_details
        

mkUsedNames :: TcGblEnv -> NameSet
mkUsedNames TcGblEnv{ tcg_dus = dus } = allUses dus
        
-- | Extract information from the rename and typecheck phases to produce
-- a dependencies information for the module being compiled.
mkDependencies :: TcGblEnv -> IO Dependencies
mkDependencies
          TcGblEnv{ tcg_mod = mod,
                    tcg_imports = imports,
                    tcg_th_used = th_var
                  }
 = do 
      -- Template Haskell used?
      th_used <- readIORef th_var
      let dep_mods = eltsUFM (delFromUFM (imp_dep_mods imports) (moduleName mod))
                -- M.hi-boot can be in the imp_dep_mods, but we must remove
                -- it before recording the modules on which this one depends!
                -- (We want to retain M.hi-boot in imp_dep_mods so that 
                --  loadHiBootInterface can see if M's direct imports depend 
                --  on M.hi-boot, and hence that we should do the hi-boot consistency 
                --  check.)

          pkgs | th_used   = insertList thPackageId (imp_dep_pkgs imports)
               | otherwise = imp_dep_pkgs imports

          -- Set the packages required to be Safe according to Safe Haskell.
          -- See Note [RnNames . Tracking Trust Transitively]
          sorted_pkgs = sortBy stablePackageIdCmp pkgs
          trust_pkgs  = imp_trust_pkgs imports
          dep_pkgs'   = map (\x -> (x, x `elem` trust_pkgs)) sorted_pkgs

      return Deps { dep_mods   = sortBy (stableModuleNameCmp `on` fst) dep_mods,
                    dep_pkgs   = dep_pkgs',
                    dep_orphs  = sortBy stableModuleCmp (imp_orphs  imports),
                    dep_finsts = sortBy stableModuleCmp (imp_finsts imports) }
                    -- sort to get into canonical order
                    -- NB. remember to use lexicographic ordering

mkIface_ :: HscEnv -> Maybe Fingerprint -> Module -> IsBootInterface
         -> NameSet -> Bool -> Dependencies -> GlobalRdrEnv
         -> NameEnv FixItem -> Warnings -> HpcInfo
         -> ImportedMods -> Bool
         -> [FilePath]
         -> SafeHaskellMode
         -> ModDetails
         -> IO (Messages, Maybe (ModIface, Bool))
mkIface_ hsc_env maybe_old_fingerprint 
         this_mod is_boot used_names used_th deps rdr_env fix_env src_warns
         hpc_info dir_imp_mods pkg_trust_req dependent_files safe_mode
         ModDetails{  md_insts     = insts, 
                      md_fam_insts = fam_insts,
                      md_rules     = rules,
                      md_anns      = anns,
                      md_vect_info = vect_info,
                      md_types     = type_env,
                      md_exports   = exports }
-- NB:  notice that mkIface does not look at the bindings
--      only at the TypeEnv.  The previous Tidy phase has
--      put exactly the info into the TypeEnv that we want
--      to expose in the interface

  = do  { usages  <- mkUsageInfo hsc_env this_mod dir_imp_mods used_names dependent_files

        ; let   { entities = typeEnvElts type_env ;
                  decls  = [ tyThingToIfaceDecl entity
                           | entity <- entities,
                             let name = getName entity,
                             not (isImplicitTyThing entity),
                                -- No implicit Ids and class tycons in the interface file
                             not (isWiredInName name),
                                -- Nor wired-in things; the compiler knows about them anyhow
                             nameIsLocalOrFrom this_mod name  ]
                                -- Sigh: see Note [Root-main Id] in TcRnDriver

                ; fixities    = [(occ,fix) | FixItem occ fix <- nameEnvElts fix_env]
                ; warns       = src_warns
                ; iface_rules = map (coreRuleToIfaceRule this_mod) rules
                ; iface_insts = map instanceToIfaceInst insts
                ; iface_fam_insts = map famInstToIfaceFamInst fam_insts
                ; iface_vect_info = flattenVectInfo vect_info
                ; trust_info  = setSafeMode safe_mode

                ; intermediate_iface = ModIface { 
                        mi_module      = this_mod,
                        mi_boot        = is_boot,
                        mi_deps        = deps,
                        mi_usages      = usages,
                        mi_exports     = mkIfaceExports exports,
        
                        -- Sort these lexicographically, so that
                        -- the result is stable across compilations
                        mi_insts       = sortBy cmp_inst     iface_insts,
                        mi_fam_insts   = sortBy cmp_fam_inst iface_fam_insts,
                        mi_rules       = sortBy cmp_rule     iface_rules,

                        mi_vect_info   = iface_vect_info,

                        mi_fixities    = fixities,
                        mi_warns       = warns,
                        mi_anns        = mkIfaceAnnotations anns,
                        mi_globals     = maybeGlobalRdrEnv rdr_env,

                        -- Left out deliberately: filled in by addFingerprints
                        mi_iface_hash  = fingerprint0,
                        mi_mod_hash    = fingerprint0,
                        mi_flag_hash   = fingerprint0,
                        mi_exp_hash    = fingerprint0,
                        mi_used_th     = used_th,
                        mi_orphan_hash = fingerprint0,
                        mi_orphan      = False, -- Always set by addFingerprints, but
                                                -- it's a strict field, so we can't omit it.
                        mi_finsts      = False, -- Ditto
                        mi_decls       = deliberatelyOmitted "decls",
                        mi_hash_fn     = deliberatelyOmitted "hash_fn",
                        mi_hpc         = isHpcUsed hpc_info,
                        mi_trust       = trust_info,
                        mi_trust_pkg   = pkg_trust_req,

                        -- And build the cached values
                        mi_warn_fn     = mkIfaceWarnCache warns,
                        mi_fix_fn      = mkIfaceFixCache fixities }
                }

        ; (new_iface, no_change_at_all) 
                <- {-# SCC "versioninfo" #-}
                         addFingerprints hsc_env maybe_old_fingerprint
                                         intermediate_iface decls

                -- Warn about orphans
        ; let warn_orphs      = wopt Opt_WarnOrphans dflags
              warn_auto_orphs = wopt Opt_WarnAutoOrphans dflags
              orph_warnings   --- Laziness means no work done unless -fwarn-orphans
                | warn_orphs || warn_auto_orphs = rule_warns `unionBags` inst_warns
                | otherwise                     = emptyBag
              errs_and_warns = (orph_warnings, emptyBag)
              unqual = mkPrintUnqualified dflags rdr_env
              inst_warns = listToBag [ instOrphWarn dflags unqual d 
                                     | (d,i) <- insts `zip` iface_insts
                                     , isNothing (ifInstOrph i) ]
              rule_warns = listToBag [ ruleOrphWarn dflags unqual this_mod r 
                                     | r <- iface_rules
                                     , isNothing (ifRuleOrph r)
                                     , if ifRuleAuto r then warn_auto_orphs
                                                       else warn_orphs ]

        ; if errorsFound dflags errs_and_warns
            then return ( errs_and_warns, Nothing )
            else do {

                -- Debug printing
        ; dumpIfSet_dyn dflags Opt_D_dump_hi "FINAL INTERFACE" 
                        (pprModIface new_iface)

                -- bug #1617: on reload we weren't updating the PrintUnqualified
                -- correctly.  This stems from the fact that the interface had
                -- not changed, so addFingerprints returns the old ModIface
                -- with the old GlobalRdrEnv (mi_globals).
        ; let final_iface = new_iface{ mi_globals = maybeGlobalRdrEnv rdr_env }

        ; return (errs_and_warns, Just (final_iface, no_change_at_all)) }}
  where
     cmp_rule     = comparing ifRuleName
     -- Compare these lexicographically by OccName, *not* by unique,
     -- because the latter is not stable across compilations:
     cmp_inst     = comparing (nameOccName . ifDFun)
     cmp_fam_inst = comparing (nameOccName . ifFamInstTcName)

     dflags = hsc_dflags hsc_env

     -- We only fill in mi_globals if the module was compiled to byte
     -- code.  Otherwise, the compiler may not have retained all the
     -- top-level bindings and they won't be in the TypeEnv (see
     -- Desugar.addExportFlagsAndRules).  The mi_globals field is used
     -- by GHCi to decide whether the module has its full top-level
     -- scope available. (#5534)
     maybeGlobalRdrEnv :: GlobalRdrEnv -> Maybe GlobalRdrEnv
     maybeGlobalRdrEnv rdr_env
         | targetRetainsAllBindings (hscTarget dflags) = Just rdr_env
         | otherwise                                   = Nothing

     deliberatelyOmitted :: String -> a
     deliberatelyOmitted x = panic ("Deliberately omitted: " ++ x)

     ifFamInstTcName = ifFamInstFam

     flattenVectInfo (VectInfo { vectInfoVar          = vVar
                               , vectInfoTyCon        = vTyCon
                               , vectInfoScalarVars   = vScalarVars
                               , vectInfoScalarTyCons = vScalarTyCons
                               }) = 
       IfaceVectInfo
       { ifaceVectInfoVar          = [Var.varName v | (v, _  ) <- varEnvElts  vVar]
       , ifaceVectInfoTyCon        = [tyConName t   | (t, t_v) <- nameEnvElts vTyCon, t /= t_v]
       , ifaceVectInfoTyConReuse   = [tyConName t   | (t, t_v) <- nameEnvElts vTyCon, t == t_v]
       , ifaceVectInfoScalarVars   = [Var.varName v | v <- varSetElems vScalarVars]
       , ifaceVectInfoScalarTyCons = nameSetToList vScalarTyCons
       } 

-----------------------------
writeIfaceFile :: DynFlags -> FilePath -> ModIface -> IO ()
writeIfaceFile dflags hi_file_path new_iface
    = do createDirectoryIfMissing True (takeDirectory hi_file_path)
         writeBinIface dflags hi_file_path new_iface


-- -----------------------------------------------------------------------------
-- Look up parents and versions of Names

-- This is like a global version of the mi_hash_fn field in each ModIface.
-- Given a Name, it finds the ModIface, and then uses mi_hash_fn to get
-- the parent and version info.

mkHashFun
        :: HscEnv                       -- needed to look up versions
        -> ExternalPackageState         -- ditto
        -> (Name -> Fingerprint)
mkHashFun hsc_env eps
  = \name -> 
      let 
        mod = ASSERT2( isExternalName name, ppr name ) nameModule name
        occ = nameOccName name
        iface = lookupIfaceByModule (hsc_dflags hsc_env) hpt pit mod `orElse` 
                   pprPanic "lookupVers2" (ppr mod <+> ppr occ)
      in  
        snd (mi_hash_fn iface occ `orElse` 
                  pprPanic "lookupVers1" (ppr mod <+> ppr occ))
  where
      hpt = hsc_HPT hsc_env
      pit = eps_PIT eps

-- ---------------------------------------------------------------------------
-- Compute fingerprints for the interface

addFingerprints
        :: HscEnv
        -> Maybe Fingerprint -- the old fingerprint, if any
        -> ModIface          -- The new interface (lacking decls)
        -> [IfaceDecl]       -- The new decls
        -> IO (ModIface,     -- Updated interface
               Bool)         -- True <=> no changes at all; 
                             -- no need to write Iface

addFingerprints hsc_env mb_old_fingerprint iface0 new_decls
 = do
   eps <- hscEPS hsc_env
   let
        -- The ABI of a declaration represents everything that is made
        -- visible about the declaration that a client can depend on.
        -- see IfaceDeclABI below.
       declABI :: IfaceDecl -> IfaceDeclABI 
       declABI decl = (this_mod, decl, extras)
        where extras = declExtras fix_fn non_orph_rules non_orph_insts
                                  non_orph_fis decl

       edges :: [(IfaceDeclABI, Unique, [Unique])]
       edges = [ (abi, getUnique (ifName decl), out)
               | decl <- new_decls
               , let abi = declABI decl
               , let out = localOccs $ freeNamesDeclABI abi
               ]

       name_module n = ASSERT2( isExternalName n, ppr n ) nameModule n
       localOccs = map (getUnique . getParent . getOccName) 
                        . filter ((== this_mod) . name_module)
                        . nameSetToList
          where getParent occ = lookupOccEnv parent_map occ `orElse` occ

        -- maps OccNames to their parents in the current module.
        -- e.g. a reference to a constructor must be turned into a reference
        -- to the TyCon for the purposes of calculating dependencies.
       parent_map :: OccEnv OccName
       parent_map = foldr extend emptyOccEnv new_decls
          where extend d env = 
                  extendOccEnvList env [ (b,n) | b <- ifaceDeclImplicitBndrs d ]
                  where n = ifName d

        -- strongly-connected groups of declarations, in dependency order
       groups = stronglyConnCompFromEdgedVertices edges

       global_hash_fn = mkHashFun hsc_env eps

        -- how to output Names when generating the data to fingerprint.
        -- Here we want to output the fingerprint for each top-level
        -- Name, whether it comes from the current module or another
        -- module.  In this way, the fingerprint for a declaration will
        -- change if the fingerprint for anything it refers to (transitively)
        -- changes.
       mk_put_name :: (OccEnv (OccName,Fingerprint))
                   -> BinHandle -> Name -> IO  ()
       mk_put_name local_env bh name
          | isWiredInName name  =  putNameLiterally bh name 
           -- wired-in names don't have fingerprints
          | otherwise
          = ASSERT2( isExternalName name, ppr name )
            let hash | nameModule name /= this_mod =  global_hash_fn name
                     | otherwise = snd (lookupOccEnv local_env (getOccName name)
                           `orElse` pprPanic "urk! lookup local fingerprint" 
                                       (ppr name)) -- (undefined,fingerprint0))
                -- This panic indicates that we got the dependency
                -- analysis wrong, because we needed a fingerprint for
                -- an entity that wasn't in the environment.  To debug
                -- it, turn the panic into a trace, uncomment the
                -- pprTraces below, run the compile again, and inspect
                -- the output and the generated .hi file with
                -- --show-iface.
            in put_ bh hash

        -- take a strongly-connected group of declarations and compute
        -- its fingerprint.

       fingerprint_group :: (OccEnv (OccName,Fingerprint), 
                             [(Fingerprint,IfaceDecl)])
                         -> SCC IfaceDeclABI
                         -> IO (OccEnv (OccName,Fingerprint), 
                                [(Fingerprint,IfaceDecl)])

       fingerprint_group (local_env, decls_w_hashes) (AcyclicSCC abi)
          = do let hash_fn = mk_put_name local_env
                   decl = abiDecl abi
               -- pprTrace "fingerprinting" (ppr (ifName decl) ) $ do
               hash <- computeFingerprint hash_fn abi
               env' <- extend_hash_env local_env (hash,decl)
               return (env', (hash,decl) : decls_w_hashes)

       fingerprint_group (local_env, decls_w_hashes) (CyclicSCC abis)
          = do let decls = map abiDecl abis
               local_env1 <- foldM extend_hash_env local_env
                                   (zip (repeat fingerprint0) decls)
               let hash_fn = mk_put_name local_env1
               -- pprTrace "fingerprinting" (ppr (map ifName decls) ) $ do
               let stable_abis = sortBy cmp_abiNames abis
                -- put the cycle in a canonical order
               hash <- computeFingerprint hash_fn stable_abis
               let pairs = zip (repeat hash) decls
               local_env2 <- foldM extend_hash_env local_env pairs
               return (local_env2, pairs ++ decls_w_hashes)

       -- we have fingerprinted the whole declaration, but we now need
       -- to assign fingerprints to all the OccNames that it binds, to
       -- use when referencing those OccNames in later declarations.
       --
       extend_hash_env :: OccEnv (OccName,Fingerprint)
                       -> (Fingerprint,IfaceDecl)
                       -> IO (OccEnv (OccName,Fingerprint))
       extend_hash_env env0 (hash,d) = do
          return (foldr (\(b,fp) env -> extendOccEnv env b (b,fp)) env0
                 (ifaceDeclFingerprints hash d))

   --
   (local_env, decls_w_hashes) <- 
       foldM fingerprint_group (emptyOccEnv, []) groups

   -- when calculating fingerprints, we always need to use canonical
   -- ordering for lists of things.  In particular, the mi_deps has various
   -- lists of modules and suchlike, so put these all in canonical order:
   let sorted_deps = sortDependencies (mi_deps iface0)

   -- the export hash of a module depends on the orphan hashes of the
   -- orphan modules below us in the dependency tree.  This is the way
   -- that changes in orphans get propagated all the way up the
   -- dependency tree.  We only care about orphan modules in the current
   -- package, because changes to orphans outside this package will be
   -- tracked by the usage on the ABI hash of package modules that we import.
   let orph_mods = filter ((== this_pkg) . modulePackageId)
                   $ dep_orphs sorted_deps
   dep_orphan_hashes <- getOrphanHashes hsc_env orph_mods

   orphan_hash <- computeFingerprint (mk_put_name local_env)
                      (map ifDFun orph_insts, orph_rules, orph_fis)

   -- the export list hash doesn't depend on the fingerprints of
   -- the Names it mentions, only the Names themselves, hence putNameLiterally.
   export_hash <- computeFingerprint putNameLiterally
                      (mi_exports iface0,
                       orphan_hash,
                       dep_orphan_hashes,
                       dep_pkgs (mi_deps iface0),
                        -- dep_pkgs: see "Package Version Changes" on
                        -- wiki/Commentary/Compiler/RecompilationAvoidance
                       mi_trust iface0)
                        -- Make sure change of Safe Haskell mode causes recomp.

   -- put the declarations in a canonical order, sorted by OccName
   let sorted_decls = Map.elems $ Map.fromList $
                          [(ifName d, e) | e@(_, d) <- decls_w_hashes]
   
   -- the flag hash depends on:
   --   - (some of) dflags
   -- it returns two hashes, one that shouldn't change
   -- the abi hash and one that should
   flag_hash <- fingerprintDynFlags dflags this_mod putNameLiterally

   -- the ABI hash depends on:
   --   - decls
   --   - export list
   --   - orphans
   --   - deprecations
   --   - vect info
   --   - flag abi hash
   mod_hash <- computeFingerprint putNameLiterally
                      (map fst sorted_decls,
                       export_hash,  -- includes orphan_hash
                       mi_warns iface0,
                       mi_vect_info iface0)

   -- The interface hash depends on:
   --   - the ABI hash, plus
   --   - usages
   --   - deps
   --   - hpc
   iface_hash <- computeFingerprint putNameLiterally
                      (mod_hash, 
                       mi_usages iface0,
                       sorted_deps,
                       mi_hpc iface0)

   let
    no_change_at_all = Just iface_hash == mb_old_fingerprint

    final_iface = iface0 {
                mi_mod_hash    = mod_hash,
                mi_iface_hash  = iface_hash,
                mi_exp_hash    = export_hash,
                mi_orphan_hash = orphan_hash,
                mi_flag_hash   = flag_hash,
                mi_orphan      = not (   null orph_rules
                                      && null orph_insts
                                      && null orph_fis
                                      && isNoIfaceVectInfo (mi_vect_info iface0)),
                mi_finsts      = not . null $ mi_fam_insts iface0,
                mi_decls       = sorted_decls,
                mi_hash_fn     = lookupOccEnv local_env }
   --
   return (final_iface, no_change_at_all)

  where
    this_mod = mi_module iface0
    dflags = hsc_dflags hsc_env
    this_pkg = thisPackage dflags
    (non_orph_insts, orph_insts) = mkOrphMap ifInstOrph    (mi_insts iface0)
    (non_orph_rules, orph_rules) = mkOrphMap ifRuleOrph    (mi_rules iface0)
    (non_orph_fis,   orph_fis)   = mkOrphMap ifFamInstOrph (mi_fam_insts iface0)
    fix_fn = mi_fix_fn iface0


getOrphanHashes :: HscEnv -> [Module] -> IO [Fingerprint]
getOrphanHashes hsc_env mods = do
  eps <- hscEPS hsc_env
  let 
    hpt        = hsc_HPT hsc_env
    pit        = eps_PIT eps
    dflags     = hsc_dflags hsc_env
    get_orph_hash mod = 
          case lookupIfaceByModule dflags hpt pit mod of
            Nothing    -> pprPanic "moduleOrphanHash" (ppr mod)
            Just iface -> mi_orphan_hash iface
  --
  return (map get_orph_hash mods)


sortDependencies :: Dependencies -> Dependencies
sortDependencies d
 = Deps { dep_mods   = sortBy (compare `on` (moduleNameFS.fst)) (dep_mods d),
          dep_pkgs   = sortBy (stablePackageIdCmp `on` fst) (dep_pkgs d),
          dep_orphs  = sortBy stableModuleCmp (dep_orphs d),
          dep_finsts = sortBy stableModuleCmp (dep_finsts d) }
\end{code}


%************************************************************************
%*                                                                      *
          The ABI of an IfaceDecl                                                                               
%*                                                                      *
%************************************************************************

Note [The ABI of an IfaceDecl]
~~~~~~~~~~~~~~~~~~~~~~~~~~~~~~~~~
The ABI of a declaration consists of:

   (a) the full name of the identifier (inc. module and package,
       because these are used to construct the symbol name by which
       the identifier is known externally).

   (b) the declaration itself, as exposed to clients.  That is, the
       definition of an Id is included in the fingerprint only if
       it is made available as as unfolding in the interface.

   (c) the fixity of the identifier
   (d) for Ids: rules
   (e) for classes: instances, fixity & rules for methods
   (f) for datatypes: instances, fixity & rules for constrs

Items (c)-(f) are not stored in the IfaceDecl, but instead appear
elsewhere in the interface file.  But they are *fingerprinted* with
the declaration itself. This is done by grouping (c)-(f) in IfaceDeclExtras,
and fingerprinting that as part of the declaration.

\begin{code}
type IfaceDeclABI = (Module, IfaceDecl, IfaceDeclExtras)

data IfaceDeclExtras 
  = IfaceIdExtras    Fixity [IfaceRule]

  | IfaceDataExtras  
       Fixity                   -- Fixity of the tycon itself
       [IfaceInstABI]           -- Local class and family instances of this tycon
                                -- See Note [Orphans] in IfaceSyn
       [(Fixity,[IfaceRule])]   -- For each construcotr, fixity and RULES

  | IfaceClassExtras 
       Fixity                   -- Fixity of the class itself
       [IfaceInstABI]           -- Local instances of this class *or*
                                --   of its associated data types
                                -- See Note [Orphans] in IfaceSyn
       [(Fixity,[IfaceRule])]   -- For each class method, fixity and RULES

  | IfaceSynExtras   Fixity [IfaceInstABI]

  | IfaceOtherDeclExtras

-- When hashing a class or family instance, we hash only the 
-- DFunId or CoAxiom, because that depends on all the 
-- information about the instance.
--
type IfaceInstABI = IfExtName   -- Name of DFunId or CoAxiom that is evidence for the instance

abiDecl :: IfaceDeclABI -> IfaceDecl
abiDecl (_, decl, _) = decl

cmp_abiNames :: IfaceDeclABI -> IfaceDeclABI -> Ordering
cmp_abiNames abi1 abi2 = ifName (abiDecl abi1) `compare` 
                         ifName (abiDecl abi2)

freeNamesDeclABI :: IfaceDeclABI -> NameSet
freeNamesDeclABI (_mod, decl, extras) =
  freeNamesIfDecl decl `unionNameSets` freeNamesDeclExtras extras

freeNamesDeclExtras :: IfaceDeclExtras -> NameSet
freeNamesDeclExtras (IfaceIdExtras    _ rules)
  = unionManyNameSets (map freeNamesIfRule rules)
freeNamesDeclExtras (IfaceDataExtras  _ insts subs)
  = unionManyNameSets (mkNameSet insts : map freeNamesSub subs)
freeNamesDeclExtras (IfaceClassExtras _ insts subs)
  = unionManyNameSets (mkNameSet insts : map freeNamesSub subs)
freeNamesDeclExtras (IfaceSynExtras _ insts)
  = mkNameSet insts
freeNamesDeclExtras IfaceOtherDeclExtras
  = emptyNameSet

freeNamesSub :: (Fixity,[IfaceRule]) -> NameSet
freeNamesSub (_,rules) = unionManyNameSets (map freeNamesIfRule rules)

instance Outputable IfaceDeclExtras where
  ppr IfaceOtherDeclExtras       = empty
  ppr (IfaceIdExtras  fix rules) = ppr_id_extras fix rules
  ppr (IfaceSynExtras fix finsts) = vcat [ppr fix, ppr finsts]
  ppr (IfaceDataExtras fix insts stuff) = vcat [ppr fix, ppr_insts insts,
                                                ppr_id_extras_s stuff]
  ppr (IfaceClassExtras fix insts stuff) = vcat [ppr fix, ppr_insts insts,
                                                 ppr_id_extras_s stuff]

ppr_insts :: [IfaceInstABI] -> SDoc
ppr_insts _ = ptext (sLit "<insts>")

ppr_id_extras_s :: [(Fixity, [IfaceRule])] -> SDoc
ppr_id_extras_s stuff = vcat [ppr_id_extras f r | (f,r)<- stuff]

ppr_id_extras :: Fixity -> [IfaceRule] -> SDoc
ppr_id_extras fix rules = ppr fix $$ vcat (map ppr rules)

-- This instance is used only to compute fingerprints
instance Binary IfaceDeclExtras where
  get _bh = panic "no get for IfaceDeclExtras"
  put_ bh (IfaceIdExtras fix rules) = do
   putByte bh 1; put_ bh fix; put_ bh rules
  put_ bh (IfaceDataExtras fix insts cons) = do
   putByte bh 2; put_ bh fix; put_ bh insts; put_ bh cons
  put_ bh (IfaceClassExtras fix insts methods) = do
   putByte bh 3; put_ bh fix; put_ bh insts; put_ bh methods
  put_ bh (IfaceSynExtras fix finsts) = do
   putByte bh 4; put_ bh fix; put_ bh finsts
  put_ bh IfaceOtherDeclExtras = do
   putByte bh 5

declExtras :: (OccName -> Fixity)
           -> OccEnv [IfaceRule]
           -> OccEnv [IfaceClsInst]
           -> OccEnv [IfaceFamInst]
           -> IfaceDecl
           -> IfaceDeclExtras

declExtras fix_fn rule_env inst_env fi_env decl
  = case decl of
      IfaceId{} -> IfaceIdExtras (fix_fn n) 
                        (lookupOccEnvL rule_env n)
      IfaceData{ifCons=cons} -> 
                     IfaceDataExtras (fix_fn n)
                        (map ifFamInstAxiom (lookupOccEnvL fi_env n) ++
                         map ifDFun         (lookupOccEnvL inst_env n))
                        (map (id_extras . ifConOcc) (visibleIfConDecls cons))
      IfaceClass{ifSigs=sigs, ifATs=ats} -> 
                     IfaceClassExtras (fix_fn n)
                        (map ifDFun $ (concatMap at_extras ats)
                                    ++ lookupOccEnvL inst_env n)
                           -- Include instances of the associated types
                           -- as well as instances of the class (Trac #5147)
                        [id_extras op | IfaceClassOp op _ _ <- sigs]
      IfaceSyn{} -> IfaceSynExtras (fix_fn n) 
                        (map ifFamInstAxiom (lookupOccEnvL fi_env n))
      _other -> IfaceOtherDeclExtras
  where
        n = ifName decl
        id_extras occ = (fix_fn occ, lookupOccEnvL rule_env occ)
        at_extras (IfaceAT decl _) = lookupOccEnvL inst_env (ifName decl)


lookupOccEnvL :: OccEnv [v] -> OccName -> [v]
lookupOccEnvL env k = lookupOccEnv env k `orElse` []

-- used when we want to fingerprint a structure without depending on the
-- fingerprints of external Names that it refers to.
putNameLiterally :: BinHandle -> Name -> IO ()
putNameLiterally bh name = ASSERT( isExternalName name ) 
  do { put_ bh $! nameModule name
     ; put_ bh $! nameOccName name }

{-
-- for testing: use the md5sum command to generate fingerprints and
-- compare the results against our built-in version.
  fp' <- oldMD5 dflags bh
  if fp /= fp' then pprPanic "computeFingerprint" (ppr fp <+> ppr fp')
               else return fp

oldMD5 dflags bh = do
  tmp <- newTempName dflags "bin"
  writeBinMem bh tmp
  tmp2 <- newTempName dflags "md5"
  let cmd = "md5sum " ++ tmp ++ " >" ++ tmp2
  r <- system cmd
  case r of
    ExitFailure _ -> throwGhcException (PhaseFailed cmd r)
    ExitSuccess -> do
        hash_str <- readFile tmp2
        return $! readHexFingerprint hash_str
-}

instOrphWarn :: DynFlags -> PrintUnqualified -> ClsInst -> WarnMsg
instOrphWarn dflags unqual inst
  = mkWarnMsg dflags (getSrcSpan inst) unqual $
    hang (ptext (sLit "Orphan instance:")) 2 (pprInstanceHdr inst)

ruleOrphWarn :: DynFlags -> PrintUnqualified -> Module -> IfaceRule -> WarnMsg
ruleOrphWarn dflags unqual mod rule
  = mkWarnMsg dflags silly_loc unqual $
    ptext (sLit "Orphan rule:") <+> ppr rule
  where
    silly_loc = srcLocSpan (mkSrcLoc (moduleNameFS (moduleName mod)) 1 1)
    -- We don't have a decent SrcSpan for a Rule, not even the CoreRule
    -- Could readily be fixed by adding a SrcSpan to CoreRule, if we wanted to

----------------------
-- mkOrphMap partitions instance decls or rules into
--      (a) an OccEnv for ones that are not orphans, 
--          mapping the local OccName to a list of its decls
--      (b) a list of orphan decls
mkOrphMap :: (decl -> Maybe OccName)    -- (Just occ) for a non-orphan decl, keyed by occ
                                        -- Nothing for an orphan decl
          -> [decl]                     -- Sorted into canonical order
          -> (OccEnv [decl],            -- Non-orphan decls associated with their key;
                                        --      each sublist in canonical order
              [decl])                   -- Orphan decls; in canonical order
mkOrphMap get_key decls
  = foldl go (emptyOccEnv, []) decls
  where
    go (non_orphs, orphs) d
        | Just occ <- get_key d
        = (extendOccEnv_Acc (:) singleton non_orphs occ d, orphs)
        | otherwise = (non_orphs, d:orphs)
\end{code}


%************************************************************************
%*                                                                      *
       Keeping track of what we've slurped, and fingerprints
%*                                                                      *
%************************************************************************

\begin{code}
mkUsageInfo :: HscEnv -> Module -> ImportedMods -> NameSet -> [FilePath] -> IO [Usage]
mkUsageInfo hsc_env this_mod dir_imp_mods used_names dependent_files
  = do  { eps <- hscEPS hsc_env
    ; mtimes <- mapM getModificationUTCTime dependent_files
        ; let mod_usages = mk_mod_usage_info (eps_PIT eps) hsc_env this_mod
                                     dir_imp_mods used_names
        ; let usages = mod_usages ++ map to_file_usage (zip dependent_files mtimes)
        ; usages `seqList`  return usages }
         -- seq the list of Usages returned: occasionally these
         -- don't get evaluated for a while and we can end up hanging on to
         -- the entire collection of Ifaces.
   where
     to_file_usage (f, mtime) = UsageFile { usg_file_path = f, usg_mtime = mtime }

mk_mod_usage_info :: PackageIfaceTable
              -> HscEnv
              -> Module
              -> ImportedMods
              -> NameSet
              -> [Usage]
mk_mod_usage_info pit hsc_env this_mod direct_imports used_names
  = mapCatMaybes mkUsage usage_mods
  where
    hpt = hsc_HPT hsc_env
    dflags = hsc_dflags hsc_env
    this_pkg = thisPackage dflags

    used_mods    = moduleEnvKeys ent_map
    dir_imp_mods = moduleEnvKeys direct_imports
    all_mods     = used_mods ++ filter (`notElem` used_mods) dir_imp_mods
    usage_mods   = sortBy stableModuleCmp all_mods
                        -- canonical order is imported, to avoid interface-file
                        -- wobblage.

    -- ent_map groups together all the things imported and used
    -- from a particular module
    ent_map :: ModuleEnv [OccName]
    ent_map  = foldNameSet add_mv emptyModuleEnv used_names
     where
      add_mv name mv_map
        | isWiredInName name = mv_map  -- ignore wired-in names
        | otherwise
        = case nameModule_maybe name of
             Nothing  -> ASSERT2( isSystemName name, ppr name ) mv_map
                -- See Note [Internal used_names]

             Just mod -> -- This lambda function is really just a
                         -- specialised (++); originally came about to
                         -- avoid quadratic behaviour (trac #2680)
                         extendModuleEnvWith (\_ xs -> occ:xs) mv_map mod [occ]
                where occ = nameOccName name
    
    -- We want to create a Usage for a home module if 
    --  a) we used something from it; has something in used_names
    --  b) we imported it, even if we used nothing from it
    --     (need to recompile if its export list changes: export_fprint)
    mkUsage :: Module -> Maybe Usage
    mkUsage mod
      | isNothing maybe_iface           -- We can't depend on it if we didn't
                                        -- load its interface.
      || mod == this_mod                -- We don't care about usages of
                                        -- things in *this* module
      = Nothing

      | modulePackageId mod /= this_pkg
      = Just UsagePackageModule{ usg_mod      = mod,
                                 usg_mod_hash = mod_hash,
                                 usg_safe     = imp_safe }
        -- for package modules, we record the module hash only

      | (null used_occs
          && isNothing export_hash
          && not is_direct_import
          && not finsts_mod)
      = Nothing                 -- Record no usage info
        -- for directly-imported modules, we always want to record a usage
        -- on the orphan hash.  This is what triggers a recompilation if
        -- an orphan is added or removed somewhere below us in the future.
    
      | otherwise       
      = Just UsageHomeModule { 
                      usg_mod_name = moduleName mod,
                      usg_mod_hash = mod_hash,
                      usg_exports  = export_hash,
                      usg_entities = Map.toList ent_hashs,
                      usg_safe     = imp_safe }
      where
        maybe_iface  = lookupIfaceByModule dflags hpt pit mod
                -- In one-shot mode, the interfaces for home-package
                -- modules accumulate in the PIT not HPT.  Sigh.

        Just iface   = maybe_iface
        finsts_mod   = mi_finsts    iface
        hash_env     = mi_hash_fn   iface
        mod_hash     = mi_mod_hash  iface
        export_hash | depend_on_exports = Just (mi_exp_hash iface)
                    | otherwise         = Nothing

        (is_direct_import, imp_safe)
            = case lookupModuleEnv direct_imports mod of
                Just ((_,_,_,safe):_xs) -> (True, safe)
                Just _                  -> pprPanic "mkUsage: empty direct import" empty
                Nothing                 -> (False, safeImplicitImpsReq dflags)
                -- Nothing case is for implicit imports like 'System.IO' when 'putStrLn'
                -- is used in the source code. We require them to be safe in Safe Haskell
    
        used_occs = lookupModuleEnv ent_map mod `orElse` []

        -- Making a Map here ensures that (a) we remove duplicates
        -- when we have usages on several subordinates of a single parent,
        -- and (b) that the usages emerge in a canonical order, which
        -- is why we use Map rather than OccEnv: Map works
        -- using Ord on the OccNames, which is a lexicographic ordering.
        ent_hashs :: Map OccName Fingerprint
        ent_hashs = Map.fromList (map lookup_occ used_occs)
        
        lookup_occ occ = 
            case hash_env occ of
                Nothing -> pprPanic "mkUsage" (ppr mod <+> ppr occ <+> ppr used_names)
                Just r  -> r

        depend_on_exports = is_direct_import
        {- True
              Even if we used 'import M ()', we have to register a
              usage on the export list because we are sensitive to
              changes in orphan instances/rules.
           False
              In GHC 6.8.x we always returned true, and in
              fact it recorded a dependency on *all* the
              modules underneath in the dependency tree.  This
              happens to make orphans work right, but is too
              expensive: it'll read too many interface files.
              The 'isNothing maybe_iface' check above saved us
              from generating many of these usages (at least in
              one-shot mode), but that's even more bogus!
        -}
\end{code}

\begin{code}
mkIfaceAnnotations :: [Annotation] -> [IfaceAnnotation]
mkIfaceAnnotations = map mkIfaceAnnotation

mkIfaceAnnotation :: Annotation -> IfaceAnnotation
mkIfaceAnnotation (Annotation { ann_target = target, ann_value = serialized }) = IfaceAnnotation { 
        ifAnnotatedTarget = fmap nameOccName target,
        ifAnnotatedValue = serialized
    }
\end{code}

\begin{code}
mkIfaceExports :: [AvailInfo] -> [IfaceExport]  -- Sort to make canonical
mkIfaceExports exports
  = sortBy stableAvailCmp (map sort_subs exports)
  where
    sort_subs :: AvailInfo -> AvailInfo
    sort_subs (Avail n) = Avail n
    sort_subs (AvailTC n []) = AvailTC n []
    sort_subs (AvailTC n (m:ms)) 
       | n==m      = AvailTC n (m:sortBy stableNameCmp ms)
       | otherwise = AvailTC n (sortBy stableNameCmp (m:ms))
       -- Maintain the AvailTC Invariant
\end{code}

Note [Orignal module]
~~~~~~~~~~~~~~~~~~~~~
Consider this:
        module X where { data family T }
        module Y( T(..) ) where { import X; data instance T Int = MkT Int }
The exported Avail from Y will look like
        X.T{X.T, Y.MkT}
That is, in Y, 
  - only MkT is brought into scope by the data instance;
  - but the parent (used for grouping and naming in T(..) exports) is X.T
  - and in this case we export X.T too

In the result of MkIfaceExports, the names are grouped by defining module,
so we may need to split up a single Avail into multiple ones.

Note [Internal used_names]
~~~~~~~~~~~~~~~~~~~~~~~~~~
Most of the used_names are External Names, but we can have Internal
Names too: see Note [Binders in Template Haskell] in Convert, and
Trac #5362 for an example.  Such Names are always
  - Such Names are always for locally-defined things, for which we
    don't gather usage info, so we can just ignore them in ent_map
  - They are always System Names, hence the assert, just as a double check.


%************************************************************************
%*                                                                      *
        Load the old interface file for this module (unless
        we have it already), and check whether it is up to date
%*                                                                      *
%************************************************************************

\begin{code}
data RecompileRequired
  = UpToDate
       -- ^ everything is up to date, recompilation is not required
  | MustCompile
       -- ^ The .hs file has been touched, or the .o/.hi file does not exist
  | RecompBecause String
       -- ^ The .o/.hi files are up to date, but something else has changed
       -- to force recompilation; the String says what (one-line summary)
   deriving Eq

recompileRequired :: RecompileRequired -> Bool
recompileRequired UpToDate = False
recompileRequired _ = True



-- | Top level function to check if the version of an old interface file
-- is equivalent to the current source file the user asked us to compile.
-- If the same, we can avoid recompilation. We return a tuple where the
-- first element is a bool saying if we should recompile the object file
-- and the second is maybe the interface file, where Nothng means to
-- rebuild the interface file not use the exisitng one.
checkOldIface :: HscEnv
              -> ModSummary
              -> SourceModified
              -> Maybe ModIface         -- Old interface from compilation manager, if any
              -> IO (RecompileRequired, Maybe ModIface)

checkOldIface hsc_env mod_summary source_modified maybe_iface
  = do  let dflags = hsc_dflags hsc_env
        showPass dflags $
            "Checking old interface for " ++ (showPpr dflags $ ms_mod mod_summary)
        initIfaceCheck hsc_env $
            check_old_iface hsc_env mod_summary source_modified maybe_iface

check_old_iface :: HscEnv -> ModSummary -> SourceModified -> Maybe ModIface
                -> IfG (RecompileRequired, Maybe ModIface)
check_old_iface hsc_env mod_summary src_modified maybe_iface
  = let dflags = hsc_dflags hsc_env
        getIface =
            case maybe_iface of
                Just _  -> do
                    traceIf (text "We already have the old interface for" <+> ppr (ms_mod mod_summary))
                    return maybe_iface
                Nothing -> loadIface

        loadIface = do
             let iface_path = msHiFilePath mod_summary
             read_result <- readIface (ms_mod mod_summary) iface_path False
             case read_result of
                 Failed err -> do
                     traceIf (text "FYI: cannot read old interface file:" $$ nest 4 err)
                     return Nothing
                 Succeeded iface -> do
                     traceIf (text "Read the interface file" <+> text iface_path)
                     return $ Just iface

        src_changed
            | gopt Opt_ForceRecomp (hsc_dflags hsc_env) = True
            | SourceModified <- src_modified = True
            | otherwise = False
    in do
        when src_changed $
            traceHiDiffs (nest 4 $ text "Source file changed or recompilation check turned off")

        case src_changed of
            -- If the source has changed and we're in interactive mode,
            -- avoid reading an interface; just return the one we might
            -- have been supplied with.
            True | not (isObjectTarget $ hscTarget dflags) ->
                return (MustCompile, maybe_iface)

            -- Try and read the old interface for the current module
            -- from the .hi file left from the last time we compiled it
            True -> do
                maybe_iface' <- getIface
                return (MustCompile, maybe_iface')

            False -> do
                maybe_iface' <- getIface
                case maybe_iface' of
                    -- We can't retrieve the iface
                    Nothing    -> return (MustCompile, Nothing)

                    -- We have got the old iface; check its versions
                    -- even in the SourceUnmodifiedAndStable case we
                    -- should check versions because some packages
                    -- might have changed or gone away.
                    Just iface -> checkVersions hsc_env mod_summary iface

-- | Check if a module is still the same 'version'.
--
-- This function is called in the recompilation checker after we have
-- determined that the module M being checked hasn't had any changes
-- to its source file since we last compiled M. So at this point in general
-- two things may have changed that mean we should recompile M:
--   * The interface export by a dependency of M has changed.
--   * The compiler flags specified this time for M have changed
--     in a manner that is significant for recompilaiton.
-- We return not just if we should recompile the object file but also
-- if we should rebuild the interface file.
checkVersions :: HscEnv
              -> ModSummary
              -> ModIface       -- Old interface
              -> IfG (RecompileRequired, Maybe ModIface)
checkVersions hsc_env mod_summary iface
  = do { traceHiDiffs (text "Considering whether compilation is required for" <+>
                        ppr (mi_module iface) <> colon)

       ; recomp <- checkFlagHash hsc_env iface
       ; if recompileRequired recomp then return (recomp, Nothing) else do {
       ; recomp <- checkDependencies hsc_env mod_summary iface
       ; if recompileRequired recomp then return (recomp, Just iface) else do {

       -- Source code unchanged and no errors yet... carry on
       --
       -- First put the dependent-module info, read from the old
       -- interface, into the envt, so that when we look for
       -- interfaces we look for the right one (.hi or .hi-boot)
       --
       -- It's just temporary because either the usage check will succeed
       -- (in which case we are done with this module) or it'll fail (in which
       -- case we'll compile the module from scratch anyhow).
       --
       -- We do this regardless of compilation mode, although in --make mode
       -- all the dependent modules should be in the HPT already, so it's
       -- quite redundant
       ; updateEps_ $ \eps  -> eps { eps_is_boot = mod_deps }
       ; recomp <- checkList [checkModUsage this_pkg u | u <- mi_usages iface]
       ; return (recomp, Just iface)
    }}}
  where
    this_pkg = thisPackage (hsc_dflags hsc_env)
    -- This is a bit of a hack really
    mod_deps :: ModuleNameEnv (ModuleName, IsBootInterface)
    mod_deps = mkModDeps (dep_mods (mi_deps iface))

-- | Check the flags haven't changed
checkFlagHash :: HscEnv -> ModIface -> IfG RecompileRequired
checkFlagHash hsc_env iface = do
    let old_hash = mi_flag_hash iface
    new_hash <- liftIO $ fingerprintDynFlags (hsc_dflags hsc_env)
                                             (mi_module iface)
                                             putNameLiterally
    case old_hash == new_hash of
        True  -> up_to_date (ptext $ sLit "Module flags unchanged")
        False -> out_of_date_hash "flags changed"
                     (ptext $ sLit "  Module flags have changed")
                     old_hash new_hash

-- If the direct imports of this module are resolved to targets that
-- are not among the dependencies of the previous interface file,
-- then we definitely need to recompile.  This catches cases like
--   - an exposed package has been upgraded
--   - we are compiling with different package flags
--   - a home module that was shadowing a package module has been removed
--   - a new home module has been added that shadows a package module
-- See bug #1372.
--
-- Returns True if recompilation is required.
checkDependencies :: HscEnv -> ModSummary -> ModIface -> IfG RecompileRequired
checkDependencies hsc_env summary iface
 = checkList (map dep_missing (ms_imps summary ++ ms_srcimps summary))
  where
   prev_dep_mods = dep_mods (mi_deps iface)
   prev_dep_pkgs = dep_pkgs (mi_deps iface)

   this_pkg = thisPackage (hsc_dflags hsc_env)

   dep_missing (L _ (ImportDecl { ideclName = L _ mod, ideclPkgQual = pkg })) = do
     find_res <- liftIO $ findImportedModule hsc_env mod pkg
     let reason = moduleNameString mod ++ " changed"
     case find_res of
        Found _ mod
          | pkg == this_pkg
           -> if moduleName mod `notElem` map fst prev_dep_mods
                 then do traceHiDiffs $
                           text "imported module " <> quotes (ppr mod) <>
                           text " not among previous dependencies"
                         return (RecompBecause reason)
                 else
                         return UpToDate
          | otherwise
           -> if pkg `notElem` (map fst prev_dep_pkgs)
                 then do traceHiDiffs $
                           text "imported module " <> quotes (ppr mod) <>
                           text " is from package " <> quotes (ppr pkg) <>
                           text ", which is not among previous dependencies"
                         return (RecompBecause reason)
                 else
                         return UpToDate
           where pkg = modulePackageId mod
        _otherwise  -> return (RecompBecause reason)

needInterface :: Module -> (ModIface -> IfG RecompileRequired)
              -> IfG RecompileRequired
needInterface mod continue
  = do  -- Load the imported interface if possible
    let doc_str = sep [ptext (sLit "need version info for"), ppr mod]
    traceHiDiffs (text "Checking usages for module" <+> ppr mod)

    mb_iface <- loadInterface doc_str mod ImportBySystem
        -- Load the interface, but don't complain on failure;
        -- Instead, get an Either back which we can test

    case mb_iface of
      Failed _ -> do
        traceHiDiffs (sep [ptext (sLit "Couldn't load interface for module"),
                           ppr mod])
        return MustCompile
                  -- Couldn't find or parse a module mentioned in the
                  -- old interface file.  Don't complain: it might
                  -- just be that the current module doesn't need that
                  -- import and it's been deleted
      Succeeded iface -> continue iface


-- | Given the usage information extracted from the old
-- M.hi file for the module being compiled, figure out
-- whether M needs to be recompiled.
checkModUsage :: PackageId -> Usage -> IfG RecompileRequired
checkModUsage _this_pkg UsagePackageModule{
                                usg_mod = mod,
                                usg_mod_hash = old_mod_hash }
  = needInterface mod $ \iface -> do
    let reason = moduleNameString (moduleName mod) ++ " changed"
    checkModuleFingerprint reason old_mod_hash (mi_mod_hash iface)
        -- We only track the ABI hash of package modules, rather than
        -- individual entity usages, so if the ABI hash changes we must
        -- recompile.  This is safe but may entail more recompilation when
        -- a dependent package has changed.

checkModUsage this_pkg UsageHomeModule{ 
                                usg_mod_name = mod_name, 
                                usg_mod_hash = old_mod_hash,
                                usg_exports = maybe_old_export_hash,
                                usg_entities = old_decl_hash }
  = do
    let mod = mkModule this_pkg mod_name
    needInterface mod $ \iface -> do

    let
        new_mod_hash    = mi_mod_hash    iface
        new_decl_hash   = mi_hash_fn     iface
        new_export_hash = mi_exp_hash    iface

        reason = moduleNameString mod_name ++ " changed"

        -- CHECK MODULE
    recompile <- checkModuleFingerprint reason old_mod_hash new_mod_hash
    if not (recompileRequired recompile) then return UpToDate else do

        -- CHECK EXPORT LIST
    checkMaybeHash reason maybe_old_export_hash new_export_hash
        (ptext (sLit "  Export list changed")) $ do

        -- CHECK ITEMS ONE BY ONE
    recompile <- checkList [ checkEntityUsage reason new_decl_hash u
                           | u <- old_decl_hash]
    if recompileRequired recompile
      then return recompile     -- This one failed, so just bail out now
      else up_to_date (ptext (sLit "  Great!  The bits I use are up to date"))
 

checkModUsage _this_pkg UsageFile{ usg_file_path = file,
                                   usg_mtime = old_mtime } =
  liftIO $
    handleIO handle $ do
      new_mtime <- getModificationUTCTime file
      if (old_mtime /= new_mtime)
         then return recomp
         else return UpToDate
 where
   recomp = RecompBecause (file ++ " changed")
   handle =
#ifdef DEBUG
       \e -> pprTrace "UsageFile" (text (show e)) $ return recomp
#else
       \_ -> return recomp -- if we can't find the file, just recompile, don't fail
#endif

------------------------
checkModuleFingerprint :: String -> Fingerprint -> Fingerprint
                       -> IfG RecompileRequired
checkModuleFingerprint reason old_mod_hash new_mod_hash
  | new_mod_hash == old_mod_hash
  = up_to_date (ptext (sLit "Module fingerprint unchanged"))

  | otherwise
  = out_of_date_hash reason (ptext (sLit "  Module fingerprint has changed"))
                     old_mod_hash new_mod_hash

------------------------
checkMaybeHash :: String -> Maybe Fingerprint -> Fingerprint -> SDoc
               -> IfG RecompileRequired -> IfG RecompileRequired
checkMaybeHash reason maybe_old_hash new_hash doc continue
  | Just hash <- maybe_old_hash, hash /= new_hash
  = out_of_date_hash reason doc hash new_hash
  | otherwise
  = continue

------------------------
checkEntityUsage :: String
                 -> (OccName -> Maybe (OccName, Fingerprint))
                 -> (OccName, Fingerprint)
                 -> IfG RecompileRequired
checkEntityUsage reason new_hash (name,old_hash)
  = case new_hash name of

        Nothing       ->        -- We used it before, but it ain't there now
                          out_of_date reason (sep [ptext (sLit "No longer exported:"), ppr name])

        Just (_, new_hash)      -- It's there, but is it up to date?
          | new_hash == old_hash -> do traceHiDiffs (text "  Up to date" <+> ppr name <+> parens (ppr new_hash))
                                       return UpToDate
          | otherwise            -> out_of_date_hash reason (ptext (sLit "  Out of date:") <+> ppr name)
                                                     old_hash new_hash

up_to_date :: SDoc -> IfG RecompileRequired
up_to_date  msg = traceHiDiffs msg >> return UpToDate

out_of_date :: String -> SDoc -> IfG RecompileRequired
out_of_date reason msg = traceHiDiffs msg >> return (RecompBecause reason)

out_of_date_hash :: String -> SDoc -> Fingerprint -> Fingerprint -> IfG RecompileRequired
out_of_date_hash reason msg old_hash new_hash
  = out_of_date reason (hsep [msg, ppr old_hash, ptext (sLit "->"), ppr new_hash])

----------------------
checkList :: [IfG RecompileRequired] -> IfG RecompileRequired
-- This helper is used in two places
checkList []             = return UpToDate
checkList (check:checks) = do recompile <- check
                              if recompileRequired recompile
                                then return recompile
                                else checkList checks
\end{code}

%************************************************************************
%*                                                                      *
                Converting things to their Iface equivalents
%*                                                                      *
%************************************************************************

\begin{code}
tyThingToIfaceDecl :: TyThing -> IfaceDecl
tyThingToIfaceDecl (AnId id)      = idToIfaceDecl id
tyThingToIfaceDecl (ATyCon tycon) = tyConToIfaceDecl emptyTidyEnv tycon
tyThingToIfaceDecl (ACoAxiom ax)  = coAxiomToIfaceDecl ax
tyThingToIfaceDecl (ADataCon dc)  = pprPanic "toIfaceDecl" (ppr dc)
                                    -- Should be trimmed out earlier

--------------------------
idToIfaceDecl :: Id -> IfaceDecl
-- The Id is already tidied, so that locally-bound names
-- (lambdas, for-alls) already have non-clashing OccNames
-- We can't tidy it here, locally, because it may have
-- free variables in its type or IdInfo
idToIfaceDecl id
  = IfaceId { ifName      = getOccName id,
              ifType      = toIfaceType (idType id),
              ifIdDetails = toIfaceIdDetails (idDetails id),
              ifIdInfo    = toIfaceIdInfo (idInfo id) }


--------------------------
coAxiomToIfaceDecl :: CoAxiom br -> IfaceDecl
-- We *do* tidy Axioms, because they are not (and cannot 
-- conveniently be) built in tidy form
coAxiomToIfaceDecl ax@(CoAxiom { co_ax_tc = tycon, co_ax_branches = branches })
 = IfaceAxiom { ifName       = name
              , ifTyCon      = toIfaceTyCon tycon
              , ifAxBranches = brListMap coAxBranchToIfaceBranch branches }
 where
   name = getOccName ax


coAxBranchToIfaceBranch :: CoAxBranch -> IfaceAxBranch
coAxBranchToIfaceBranch (CoAxBranch { cab_tvs = tvs, cab_lhs = lhs, cab_rhs = rhs })
  = IfaceAxBranch { ifaxbTyVars = toIfaceTvBndrs tv_bndrs
                  , ifaxbLHS    = map (tidyToIfaceType env) lhs
                  , ifaxbRHS    = tidyToIfaceType env rhs }
  where
    (env, tv_bndrs) = tidyTyVarBndrs emptyTidyEnv tvs

-----------------
tyConToIfaceDecl :: TidyEnv -> TyCon -> IfaceDecl
-- We *do* tidy TyCons, because they are not (and cannot 
-- conveniently be) built in tidy form
tyConToIfaceDecl env tycon
  | Just clas <- tyConClass_maybe tycon
  = classToIfaceDecl env clas

  | Just syn_rhs <- synTyConRhs_maybe tycon
  = IfaceSyn {  ifName    = getOccName tycon,
                ifTyVars  = toIfaceTvBndrs tyvars,
                ifSynRhs  = to_ifsyn_rhs syn_rhs,
                ifSynKind = tidyToIfaceType env1 (synTyConResKind tycon) }

  | isAlgTyCon tycon
  = IfaceData { ifName    = getOccName tycon,
                ifCType   = tyConCType tycon,
                ifTyVars  = toIfaceTvBndrs tyvars,
                ifCtxt    = tidyToIfaceContext env1 (tyConStupidTheta tycon),
                ifCons    = ifaceConDecls (algTyConRhs tycon),
                ifRec     = boolToRecFlag (isRecursiveTyCon tycon),
                ifGadtSyntax = isGadtSyntaxTyCon tycon,
                ifAxiom   = fmap coAxiomName (tyConFamilyCoercion_maybe tycon) }

  | isForeignTyCon tycon
  = IfaceForeign { ifName    = getOccName tycon,
                   ifExtName = tyConExtName tycon }

  | otherwise = pprPanic "toIfaceDecl" (ppr tycon)
  where
    (env1, tyvars) = tidyTyClTyVarBndrs env (tyConTyVars tycon)

    to_ifsyn_rhs (SynFamilyTyCon a b) = SynFamilyTyCon a b
    to_ifsyn_rhs (SynonymTyCon ty)    = SynonymTyCon (tidyToIfaceType env1 ty)

    ifaceConDecls (NewTyCon { data_con = con })     = IfNewTyCon  (ifaceConDecl con)
    ifaceConDecls (DataTyCon { data_cons = cons })  = IfDataTyCon (map ifaceConDecl cons)
    ifaceConDecls (DataFamilyTyCon {})              = IfDataFamTyCon
    ifaceConDecls (AbstractTyCon distinct)          = IfAbstractTyCon distinct
        -- The last case happens when a TyCon has been trimmed during tidying
        -- Furthermore, tyThingToIfaceDecl is also used
        -- in TcRnDriver for GHCi, when browsing a module, in which case the
        -- AbstractTyCon case is perfectly sensible.

    ifaceConDecl data_con 
        = IfCon   { ifConOcc     = getOccName (dataConName data_con),
                    ifConInfix   = dataConIsInfix data_con,
                    ifConWrapper = isJust (dataConWrapId_maybe data_con),
                    ifConUnivTvs = toIfaceTvBndrs univ_tvs',
                    ifConExTvs   = toIfaceTvBndrs ex_tvs',
                    ifConEqSpec  = to_eq_spec eq_spec,
                    ifConCtxt    = tidyToIfaceContext env2 theta,
                    ifConArgTys  = map (tidyToIfaceType env2) arg_tys,
                    ifConFields  = map getOccName 
                                       (dataConFieldLabels data_con),
                    ifConStricts = map (toIfaceBang env2) (dataConRepBangs data_con) }
        where
          (univ_tvs, ex_tvs, eq_spec, theta, arg_tys, _) = dataConFullSig data_con

          -- Start with 'emptyTidyEnv' not 'env1', because the type of the
          -- data constructor is fully standalone
          (env1, univ_tvs') = tidyTyVarBndrs emptyTidyEnv univ_tvs
          (env2, ex_tvs')   = tidyTyVarBndrs env1 ex_tvs
          to_eq_spec spec = [ (getOccName (tidyTyVar env2 tv), tidyToIfaceType env2 ty) 
                            | (tv,ty) <- spec]

toIfaceBang :: TidyEnv -> HsBang -> IfaceBang
toIfaceBang _    HsNoBang            = IfNoBang
toIfaceBang _   (HsUnpack Nothing)   = IfUnpack
toIfaceBang env (HsUnpack (Just co)) = IfUnpackCo (coToIfaceType (tidyCo env co))
toIfaceBang _   HsStrict             = IfStrict
toIfaceBang _   (HsUserBang {})      = panic "toIfaceBang"

classToIfaceDecl :: TidyEnv -> Class -> IfaceDecl
classToIfaceDecl env clas
  = IfaceClass { ifCtxt   = tidyToIfaceContext env1 sc_theta,
                 ifName   = getOccName (classTyCon clas),
                 ifTyVars = toIfaceTvBndrs clas_tyvars',
                 ifFDs    = map toIfaceFD clas_fds,
                 ifATs    = map toIfaceAT clas_ats,
                 ifSigs   = map toIfaceClassOp op_stuff,
                 ifRec    = boolToRecFlag (isRecursiveTyCon tycon) }
  where
    (clas_tyvars, clas_fds, sc_theta, _, clas_ats, op_stuff) 
      = classExtraBigSig clas
    tycon = classTyCon clas

    (env1, clas_tyvars') = tidyTyVarBndrs env clas_tyvars
    
    toIfaceAT :: ClassATItem -> IfaceAT
    toIfaceAT (tc, defs)
      = IfaceAT (tyConToIfaceDecl env1 tc) (map to_if_at_def defs)
      where
        to_if_at_def (ATD tvs pat_tys ty _loc)
          = IfaceATD (toIfaceTvBndrs tvs') 
                     (map (tidyToIfaceType env2) pat_tys) 
                     (tidyToIfaceType env2 ty)
          where
            (env2, tvs') = tidyTyClTyVarBndrs env1 tvs

    toIfaceClassOp (sel_id, def_meth)
        = ASSERT(sel_tyvars == clas_tyvars)
          IfaceClassOp (getOccName sel_id) (toDmSpec def_meth) 
                       (tidyToIfaceType env1 op_ty)
        where
                -- Be careful when splitting the type, because of things
                -- like         class Foo a where
                --                op :: (?x :: String) => a -> a
                -- and          class Baz a where
                --                op :: (Ord a) => a -> a
          (sel_tyvars, rho_ty) = splitForAllTys (idType sel_id)
          op_ty                = funResultTy rho_ty

    toDmSpec NoDefMeth      = NoDM
    toDmSpec (GenDefMeth _) = GenericDM
    toDmSpec (DefMeth _)    = VanillaDM

    toIfaceFD (tvs1, tvs2) = (map (getFS . tidyTyVar env1) tvs1, 
                              map (getFS . tidyTyVar env1) tvs2)

--------------------------
tidyToIfaceType :: TidyEnv -> Type -> IfaceType
tidyToIfaceType env ty = toIfaceType (tidyType env ty)

tidyToIfaceContext :: TidyEnv -> ThetaType -> IfaceContext
tidyToIfaceContext env theta = map (tidyToIfaceType env) theta

tidyTyClTyVarBndrs :: TidyEnv -> [TyVar] -> (TidyEnv, [TyVar])
tidyTyClTyVarBndrs env tvs = mapAccumL tidyTyClTyVarBndr env tvs

tidyTyClTyVarBndr :: TidyEnv -> TyVar -> (TidyEnv, TyVar)
-- If the type variable "binder" is in scope, don't re-bind it
-- In a class decl, for example, the ATD binders mention 
-- (amd must mention) the class tyvars
tidyTyClTyVarBndr env@(_, subst) tv
 | Just tv' <- lookupVarEnv subst tv = (env, tv')
 | otherwise                         = tidyTyVarBndr env tv

tidyTyVar :: TidyEnv -> TyVar -> TyVar
tidyTyVar (_, subst) tv = lookupVarEnv subst tv `orElse` tv
   -- TcType.tidyTyVarOcc messes around with FlatSkols

getFS :: NamedThing a => a -> FastString
getFS x = occNameFS (getOccName x)

--------------------------
instanceToIfaceInst :: ClsInst -> IfaceClsInst
instanceToIfaceInst (ClsInst { is_dfun = dfun_id, is_flag = oflag
                             , is_cls_nm = cls_name, is_cls = cls
                             , is_tys = tys, is_tcs = mb_tcs })
  = ASSERT( cls_name == className cls )
    IfaceClsInst { ifDFun    = dfun_name,
                ifOFlag   = oflag,
                ifInstCls = cls_name,
                ifInstTys = map do_rough mb_tcs,
                ifInstOrph = orph }
  where
    do_rough Nothing  = Nothing
    do_rough (Just n) = Just (toIfaceTyCon_name n)

    dfun_name = idName dfun_id
    mod       = ASSERT( isExternalName dfun_name ) nameModule dfun_name
    is_local name = nameIsLocalOrFrom mod name

        -- Compute orphanhood.  See Note [Orphans] in IfaceSyn
    (tvs, fds) = classTvsFds cls
    arg_names = [filterNameSet is_local (orphNamesOfType ty) | ty <- tys]

    -- See Note [When exactly is an instance decl an orphan?] in IfaceSyn
    orph | is_local cls_name = Just (nameOccName cls_name)
         | all isJust mb_ns  = ASSERT( not (null mb_ns) ) head mb_ns
         | otherwise         = Nothing
    
    mb_ns :: [Maybe OccName]    -- One for each fundep; a locally-defined name
                                -- that is not in the "determined" arguments
    mb_ns | null fds   = [choose_one arg_names]
          | otherwise  = map do_one fds
    do_one (_ltvs, rtvs) = choose_one [ns | (tv,ns) <- tvs `zip` arg_names
                                          , not (tv `elem` rtvs)]

    choose_one :: [NameSet] -> Maybe OccName
    choose_one nss = case nameSetToList (unionManyNameSets nss) of
                        []      -> Nothing
                        (n : _) -> Just (nameOccName n)

--------------------------
famInstToIfaceFamInst :: FamInst br -> IfaceFamInst
famInstToIfaceFamInst (FamInst { fi_axiom    = axiom,
                                 fi_group    = group,
                                 fi_fam      = fam,
                                 fi_branches = branches })
  = IfaceFamInst { ifFamInstAxiom = coAxiomName axiom
                 , ifFamInstFam   = fam
                 , ifFamInstGroup = group
                 , ifFamInstTys   = map (map do_rough) roughs
                 , ifFamInstOrph  = orph }
  where
    roughs = brListMap famInstBranchRoughMatch branches

    do_rough Nothing  = Nothing
    do_rough (Just n) = Just (toIfaceTyCon_name n)

    fam_decl = tyConName $ coAxiomTyCon axiom
    mod = ASSERT( isExternalName (coAxiomName axiom) )
          nameModule (coAxiomName axiom)
    is_local name = nameIsLocalOrFrom mod name

    lhs_names = filterNameSet is_local (orphNamesOfCoCon axiom)

    orph | is_local fam_decl
         = Just (nameOccName fam_decl)

         | not (isEmptyNameSet lhs_names)
         = Just (nameOccName (head (nameSetToList lhs_names)))


         | otherwise
         = Nothing

--------------------------
toIfaceLetBndr :: Id -> IfaceLetBndr
toIfaceLetBndr id  = IfLetBndr (occNameFS (getOccName id))
                               (toIfaceType (idType id)) 
                               (toIfaceIdInfo (idInfo id))
  -- Put into the interface file any IdInfo that CoreTidy.tidyLetBndr 
  -- has left on the Id.  See Note [IdInfo on nested let-bindings] in IfaceSyn

--------------------------
toIfaceIdDetails :: IdDetails -> IfaceIdDetails
toIfaceIdDetails VanillaId                      = IfVanillaId
toIfaceIdDetails (DFunId ns _)                  = IfDFunId ns
toIfaceIdDetails (RecSelId { sel_naughty = n
                           , sel_tycon = tc })  = IfRecSelId (toIfaceTyCon tc) n
toIfaceIdDetails other                          = pprTrace "toIfaceIdDetails" (ppr other) 
                                                  IfVanillaId   -- Unexpected

toIfaceIdInfo :: IdInfo -> IfaceIdInfo
toIfaceIdInfo id_info
<<<<<<< HEAD
  = case catMaybes [arity_hsinfo, caf_hsinfo, nd_strict_hsinfo,
=======
  = case catMaybes [arity_hsinfo, caf_hsinfo, strict_hsinfo,
>>>>>>> 81f4cd3e
                    inline_hsinfo,  unfold_hsinfo] of
       []    -> NoInfo
       infos -> HasInfo infos
               -- NB: strictness must appear in the list before unfolding
               -- See TcIface.tcUnfolding
  where
    ------------  Arity  --------------
    arity_info = arityInfo id_info
    arity_hsinfo | arity_info == 0 = Nothing
                 | otherwise       = Just (HsArity arity_info)

    ------------ Caf Info --------------
    caf_info   = cafInfo id_info
    caf_hsinfo = case caf_info of
                   NoCafRefs -> Just HsNoCafRefs
                   _other    -> Nothing

    ------------  Strictness  --------------
        -- No point in explicitly exporting TopSig
<<<<<<< HEAD
    nd_strict_hsinfo = case strictnessInfo id_info of
                        sig | not (isTopSig sig) -> Just (HsStrictness sig)
                        _other                   -> Nothing
=======
    sig_info = strictnessInfo id_info
    strict_hsinfo | not (isTopSig sig_info) = Just (HsStrictness sig_info)
                  | otherwise               = Nothing
>>>>>>> 81f4cd3e

    ------------  Unfolding  --------------
    unfold_hsinfo = toIfUnfolding loop_breaker (unfoldingInfo id_info) 
    loop_breaker  = isStrongLoopBreaker (occInfo id_info)
                                        
    ------------  Inline prag  --------------
    inline_prag = inlinePragInfo id_info
    inline_hsinfo | isDefaultInlinePragma inline_prag = Nothing
                  | otherwise = Just (HsInline inline_prag)

--------------------------
toIfUnfolding :: Bool -> Unfolding -> Maybe IfaceInfoItem
toIfUnfolding lb (CoreUnfolding { uf_tmpl = rhs, uf_arity = arity
                                , uf_src = src, uf_guidance = guidance })
  = Just $ HsUnfold lb $
    case src of
        InlineStable
          -> case guidance of
               UnfWhen unsat_ok boring_ok -> IfInlineRule arity unsat_ok boring_ok if_rhs
               _other                     -> IfCoreUnfold True if_rhs
        InlineWrapper w | isExternalName n -> IfExtWrapper arity n
                        | otherwise        -> IfLclWrapper arity (getFS n)
                        where
                          n = idName w
        InlineCompulsory -> IfCompulsory if_rhs
        InlineRhs        -> IfCoreUnfold False if_rhs
        -- Yes, even if guidance is UnfNever, expose the unfolding
        -- If we didn't want to expose the unfolding, TidyPgm would
        -- have stuck in NoUnfolding.  For supercompilation we want 
        -- to see that unfolding!
  where
    if_rhs = toIfaceExpr rhs

toIfUnfolding lb (DFunUnfolding _ar _con ops)
  = Just (HsUnfold lb (IfDFunUnfold (map (fmap toIfaceExpr) ops)))
      -- No need to serialise the data constructor; 
      -- we can recover it from the type of the dfun

toIfUnfolding _ _
  = Nothing

--------------------------
coreRuleToIfaceRule :: Module -> CoreRule -> IfaceRule
coreRuleToIfaceRule _ (BuiltinRule { ru_fn = fn})
  = pprTrace "toHsRule: builtin" (ppr fn) $
    bogusIfaceRule fn

coreRuleToIfaceRule mod rule@(Rule { ru_name = name, ru_fn = fn, 
                                     ru_act = act, ru_bndrs = bndrs,
                                     ru_args = args, ru_rhs = rhs, 
                                     ru_auto = auto })
  = IfaceRule { ifRuleName  = name, ifActivation = act, 
                ifRuleBndrs = map toIfaceBndr bndrs,
                ifRuleHead  = fn, 
                ifRuleArgs  = map do_arg args,
                ifRuleRhs   = toIfaceExpr rhs,
                ifRuleAuto  = auto,
                ifRuleOrph  = orph }
  where
        -- For type args we must remove synonyms from the outermost
        -- level.  Reason: so that when we read it back in we'll
        -- construct the same ru_rough field as we have right now;
        -- see tcIfaceRule
    do_arg (Type ty)     = IfaceType (toIfaceType (deNoteType ty))
    do_arg (Coercion co) = IfaceCo   (coToIfaceType co)
    do_arg arg           = toIfaceExpr arg

        -- Compute orphanhood.  See Note [Orphans] in IfaceSyn
        -- A rule is an orphan only if none of the variables
        -- mentioned on its left-hand side are locally defined
    lhs_names = nameSetToList (ruleLhsOrphNames rule)

    orph = case filter (nameIsLocalOrFrom mod) lhs_names of
                        (n : _) -> Just (nameOccName n)
                        []      -> Nothing

bogusIfaceRule :: Name -> IfaceRule
bogusIfaceRule id_name
  = IfaceRule { ifRuleName = fsLit "bogus", ifActivation = NeverActive,  
        ifRuleBndrs = [], ifRuleHead = id_name, ifRuleArgs = [], 
        ifRuleRhs = IfaceExt id_name, ifRuleOrph = Nothing, ifRuleAuto = True }

---------------------
toIfaceExpr :: CoreExpr -> IfaceExpr
toIfaceExpr (Var v)         = toIfaceVar v
toIfaceExpr (Lit l)         = IfaceLit l
toIfaceExpr (Type ty)       = IfaceType (toIfaceType ty)
toIfaceExpr (Coercion co)   = IfaceCo   (coToIfaceType co)
toIfaceExpr (Lam x b)       = IfaceLam (toIfaceBndr x) (toIfaceExpr b)
toIfaceExpr (App f a)       = toIfaceApp f [a]
toIfaceExpr (Case s x ty as) 
  | null as                 = IfaceECase (toIfaceExpr s) (toIfaceType ty)
  | otherwise               = IfaceCase (toIfaceExpr s) (getFS x) (map toIfaceAlt as)
toIfaceExpr (Let b e)       = IfaceLet (toIfaceBind b) (toIfaceExpr e)
toIfaceExpr (Cast e co)     = IfaceCast (toIfaceExpr e) (coToIfaceType co)
toIfaceExpr (Tick t e)    = IfaceTick (toIfaceTickish t) (toIfaceExpr e)

---------------------
toIfaceTickish :: Tickish Id -> IfaceTickish
toIfaceTickish (ProfNote cc tick push) = IfaceSCC cc tick push
toIfaceTickish (HpcTick modl ix)       = IfaceHpcTick modl ix
toIfaceTickish _ = panic "toIfaceTickish"

---------------------
toIfaceBind :: Bind Id -> IfaceBinding
toIfaceBind (NonRec b r) = IfaceNonRec (toIfaceLetBndr b) (toIfaceExpr r)
toIfaceBind (Rec prs)    = IfaceRec [(toIfaceLetBndr b, toIfaceExpr r) | (b,r) <- prs]

---------------------
toIfaceAlt :: (AltCon, [Var], CoreExpr)
           -> (IfaceConAlt, [FastString], IfaceExpr)
toIfaceAlt (c,bs,r) = (toIfaceCon c, map getFS bs, toIfaceExpr r)

---------------------
toIfaceCon :: AltCon -> IfaceConAlt
toIfaceCon (DataAlt dc) = IfaceDataAlt (getName dc)
toIfaceCon (LitAlt l)   = IfaceLitAlt l
toIfaceCon DEFAULT      = IfaceDefault

---------------------
toIfaceApp :: Expr CoreBndr -> [Arg CoreBndr] -> IfaceExpr
toIfaceApp (App f a) as = toIfaceApp f (a:as)
toIfaceApp (Var v) as
  = case isDataConWorkId_maybe v of
        -- We convert the *worker* for tuples into IfaceTuples
        Just dc |  isTupleTyCon tc && saturated 
                -> IfaceTuple (tupleTyConSort tc) tup_args
          where
            val_args  = dropWhile isTypeArg as
            saturated = val_args `lengthIs` idArity v
            tup_args  = map toIfaceExpr val_args
            tc        = dataConTyCon dc

        _ -> mkIfaceApps (toIfaceVar v) as

toIfaceApp e as = mkIfaceApps (toIfaceExpr e) as

mkIfaceApps :: IfaceExpr -> [CoreExpr] -> IfaceExpr
mkIfaceApps f as = foldl (\f a -> IfaceApp f (toIfaceExpr a)) f as

---------------------
toIfaceVar :: Id -> IfaceExpr
toIfaceVar v
    | Just fcall <- isFCallId_maybe v            = IfaceFCall fcall (toIfaceType (idType v))
       -- Foreign calls have special syntax
    | isExternalName name                        = IfaceExt name
    | otherwise                                  = IfaceLcl (getFS name)
  where name = idName v
\end{code}<|MERGE_RESOLUTION|>--- conflicted
+++ resolved
@@ -1695,11 +1695,7 @@
 
 toIfaceIdInfo :: IdInfo -> IfaceIdInfo
 toIfaceIdInfo id_info
-<<<<<<< HEAD
-  = case catMaybes [arity_hsinfo, caf_hsinfo, nd_strict_hsinfo,
-=======
   = case catMaybes [arity_hsinfo, caf_hsinfo, strict_hsinfo,
->>>>>>> 81f4cd3e
                     inline_hsinfo,  unfold_hsinfo] of
        []    -> NoInfo
        infos -> HasInfo infos
@@ -1719,15 +1715,9 @@
 
     ------------  Strictness  --------------
         -- No point in explicitly exporting TopSig
-<<<<<<< HEAD
-    nd_strict_hsinfo = case strictnessInfo id_info of
-                        sig | not (isTopSig sig) -> Just (HsStrictness sig)
-                        _other                   -> Nothing
-=======
     sig_info = strictnessInfo id_info
     strict_hsinfo | not (isTopSig sig_info) = Just (HsStrictness sig_info)
                   | otherwise               = Nothing
->>>>>>> 81f4cd3e
 
     ------------  Unfolding  --------------
     unfold_hsinfo = toIfUnfolding loop_breaker (unfoldingInfo id_info) 
