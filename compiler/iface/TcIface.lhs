--- conflicted
+++ resolved
@@ -1067,7 +1067,6 @@
         -- The next two are lazy, so they don't transitively suck stuff in
     tcPrag info (HsUnfold lb if_unf) 
       = do { unf <- tcUnfolding name ty info if_unf
-<<<<<<< HEAD
     	   ; let info1 | lb        = info `setOccInfo` strongLoopBreaker
 	     	       | otherwise = info
 	   ; return (info1 `setUnfoldingInfoLazily` unf) }
@@ -1095,11 +1094,6 @@
 tcDmdResult TopRes            = return TopRes
 tcDmdResult (RetCPR data_occ) = fmap RetCPR $ tcIfaceDataCon data_occ
 tcDmdResult BotRes            = return BotRes
-=======
-           ; let info1 | lb        = info `setOccInfo` strongLoopBreaker
-                       | otherwise = info
-           ; return (info1 `setUnfoldingInfoLazily` unf) }
->>>>>>> 6dfd9016
 \end{code}
 
 \begin{code}
@@ -1114,13 +1108,7 @@
                                              is_bottoming expr) }
   where
      -- Strictness should occur before unfolding!
-<<<<<<< HEAD
     is_bottoming = isBottomingSig (strictnessInfo info)
-=======
-    is_bottoming = case strictnessInfo info of
-                     Just sig -> isBottomingSig sig
-                     Nothing  -> False
->>>>>>> 6dfd9016
 
 tcUnfolding name _ _ (IfCompulsory if_expr)
   = do  { mb_expr <- tcPragExpr name if_expr
@@ -1165,17 +1153,9 @@
                          (initUs_ us (mkWrapper ty strict_sig) wkr_id) 
                          arity
 
-<<<<<<< HEAD
     	-- Again we rely here on strictness info always appearing 
 	-- before unfolding
     strict_sig = strictnessInfo info
-=======
-        -- Again we rely here on strictness info always appearing 
-        -- before unfolding
-    strict_sig = case strictnessInfo info of
-                   Just sig -> sig
-                   Nothing  -> pprPanic "Worker info but no strictness for" (ppr name)
->>>>>>> 6dfd9016
 \end{code}
 
 For unfoldings we try to do the job lazily, so that we never type check
