%
% (c) The University of Glasgow 2006
% (c) The GRASP/AQUA Project, Glasgow University, 1992-1998
%

This module converts Template Haskell syntax into HsSyn

\begin{code}
module Convert( convertToHsExpr, convertToPat, convertToHsDecls,
                convertToHsType,
                thRdrNameGuesses ) where

import HsSyn as Hs
import qualified Class
import RdrName
import qualified Name
import Module
import RdrHsSyn
import qualified OccName
import OccName
import SrcLoc
import Type
import TysWiredIn
import BasicTypes as Hs
import ForeignCall
import Unique
import ErrUtils
import Bag
import Util
import FastString
import Outputable

import qualified Data.ByteString as BS
import Control.Monad( unless )

import Language.Haskell.TH as TH hiding (sigP)
import Language.Haskell.TH.Syntax as TH
import GHC.Exts

-------------------------------------------------------------------
--              The external interface

convertToHsDecls :: SrcSpan -> [TH.Dec] -> Either MsgDoc [LHsDecl RdrName]
convertToHsDecls loc ds = initCvt loc (mapM cvt_dec ds)
  where
    cvt_dec d = wrapMsg "declaration" d (cvtDec d)

convertToHsExpr :: SrcSpan -> TH.Exp -> Either MsgDoc (LHsExpr RdrName)
convertToHsExpr loc e
  = initCvt loc $ wrapMsg "expression" e $ cvtl e

convertToPat :: SrcSpan -> TH.Pat -> Either MsgDoc (LPat RdrName)
convertToPat loc p
  = initCvt loc $ wrapMsg "pattern" p $ cvtPat p

convertToHsType :: SrcSpan -> TH.Type -> Either MsgDoc (LHsType RdrName)
convertToHsType loc t
  = initCvt loc $ wrapMsg "type" t $ cvtType t

-------------------------------------------------------------------
newtype CvtM a = CvtM { unCvtM :: SrcSpan -> Either MsgDoc a }
        -- Push down the source location;
        -- Can fail, with a single error message

-- NB: If the conversion succeeds with (Right x), there should
--     be no exception values hiding in x
-- Reason: so a (head []) in TH code doesn't subsequently
--         make GHC crash when it tries to walk the generated tree

-- Use the loc everywhere, for lack of anything better
-- In particular, we want it on binding locations, so that variables bound in
-- the spliced-in declarations get a location that at least relates to the splice point

instance Monad CvtM where
  return x       = CvtM $ \_   -> Right x
  (CvtM m) >>= k = CvtM $ \loc -> case m loc of
                                  Left err -> Left err
                                  Right v  -> unCvtM (k v) loc

initCvt :: SrcSpan -> CvtM a -> Either MsgDoc a
initCvt loc (CvtM m) = m loc

force :: a -> CvtM ()
force a = a `seq` return ()

failWith :: MsgDoc -> CvtM a
failWith m = CvtM (\_ -> Left m)

getL :: CvtM SrcSpan
getL = CvtM (\loc -> Right loc)

returnL :: a -> CvtM (Located a)
returnL x = CvtM (\loc -> Right (L loc x))

wrapParL :: (Located a -> a) -> a -> CvtM a
wrapParL add_par x = CvtM (\loc -> Right (add_par (L loc x)))

wrapMsg :: (Show a, TH.Ppr a) => String -> a -> CvtM b -> CvtM b
-- E.g  wrapMsg "declaration" dec thing
wrapMsg what item (CvtM m)
  = CvtM (\loc -> case m loc of
                     Left err -> Left (err $$ getPprStyle msg)
                     Right v  -> Right v)
  where
        -- Show the item in pretty syntax normally,
        -- but with all its constructors if you say -dppr-debug
    msg sty = hang (ptext (sLit "When splicing a TH") <+> text what <> colon)
                 2 (if debugStyle sty
                    then text (show item)
                    else text (pprint item))

wrapL :: CvtM a -> CvtM (Located a)
wrapL (CvtM m) = CvtM (\loc -> case m loc of
                               Left err -> Left err
                               Right v  -> Right (L loc v))

-------------------------------------------------------------------
cvtDec :: TH.Dec -> CvtM (LHsDecl RdrName)
cvtDec (TH.ValD pat body ds)
  | TH.VarP s <- pat
  = do  { s' <- vNameL s
        ; cl' <- cvtClause (Clause [] body ds)
        ; returnL $ Hs.ValD $ mkFunBind s' [cl'] }

  | otherwise
  = do  { pat' <- cvtPat pat
        ; body' <- cvtGuard body
        ; ds' <- cvtLocalDecs (ptext (sLit "a where clause")) ds
        ; returnL $ Hs.ValD $
          PatBind { pat_lhs = pat', pat_rhs = GRHSs body' ds'
                  , pat_rhs_ty = void, bind_fvs = placeHolderNames
                  , pat_ticks = (Nothing,[]) } }

cvtDec (TH.FunD nm cls)
  | null cls
  = failWith (ptext (sLit "Function binding for")
                 <+> quotes (text (TH.pprint nm))
                 <+> ptext (sLit "has no equations"))
  | otherwise
  = do  { nm' <- vNameL nm
        ; cls' <- mapM cvtClause cls
        ; returnL $ Hs.ValD $ mkFunBind nm' cls' }

cvtDec (TH.SigD nm typ)
  = do  { nm' <- vNameL nm
        ; ty' <- cvtType typ
        ; returnL $ Hs.SigD (TypeSig [nm'] ty') }

cvtDec (TH.InfixD fx nm)
  = do { nm' <- vNameL nm
       ; returnL (Hs.SigD (FixSig (FixitySig nm' (cvtFixity fx)))) }

cvtDec (PragmaD prag)
  = cvtPragmaD prag

cvtDec (TySynD tc tvs rhs)
<<<<<<< HEAD
  = do	{ (_, tc', tvs') <- cvt_tycl_hdr [] tc tvs
	; rhs' <- cvtType rhs
	; returnL $ TyClD (SynDecl { tcdLName = tc' 
                                  , tcdTyVars = tvs', tcdFVs = placeHolderNames 
                                  , tcdRhs = rhs' }) }

cvtDec (DataD ctxt tc tvs constrs derivs)
  = do	{ (ctxt', tc', tvs') <- cvt_tycl_hdr ctxt tc tvs
	; cons' <- mapM cvtConstr constrs
	; derivs' <- cvtDerivs derivs
       ; let defn = HsDataDefn { dd_ND = DataType, dd_cType = Nothing
                               , dd_ctxt = ctxt'
                               , dd_kindSig = Nothing
                               , dd_cons = cons', dd_derivs = derivs' }
	; returnL $ TyClD (DataDecl { tcdLName = tc', tcdTyVars = tvs'
                                    , tcdDataDefn = defn, tcdFVs = placeHolderNames }) }

cvtDec (NewtypeD ctxt tc tvs constr derivs)
  = do	{ (ctxt', tc', tvs') <- cvt_tycl_hdr ctxt tc tvs
	; con' <- cvtConstr constr
	; derivs' <- cvtDerivs derivs
        ; let defn = HsDataDefn { dd_ND = NewType, dd_cType = Nothing
                                , dd_ctxt = ctxt'
                                , dd_kindSig = Nothing
                                , dd_cons = [con'], dd_derivs = derivs' }
	; returnL $ TyClD (DataDecl { tcdLName = tc', tcdTyVars = tvs'
                                    , tcdDataDefn = defn, tcdFVs = placeHolderNames }) }

cvtDec (ClassD ctxt cl tvs fds decs)
  = do	{ (cxt', tc', tvs') <- cvt_tycl_hdr ctxt cl tvs
	; fds'  <- mapM cvt_fundep fds
        ; (binds', sigs', fams', ats', adts') <- cvt_ci_decs (ptext (sLit "a class declaration")) decs
        ; unless (null adts')
            (failWith $ (ptext (sLit "Default data instance declarations are not allowed:"))
                   $$ (Outputable.ppr adts'))
	; returnL $ TyClD $
=======
  = do  { (_, tc', tvs') <- cvt_tycl_hdr [] tc tvs
        ; rhs' <- cvtType rhs
        ; returnL $ TyClD (TyDecl { tcdLName = tc'
                                  , tcdTyVars = tvs', tcdFVs = placeHolderNames
                                  , tcdTyDefn = TySynonym rhs' }) }

cvtDec (DataD ctxt tc tvs constrs derivs)
  = do  { (ctxt', tc', tvs') <- cvt_tycl_hdr ctxt tc tvs
        ; cons' <- mapM cvtConstr constrs
        ; derivs' <- cvtDerivs derivs
       ; let defn = TyData { td_ND = DataType, td_cType = Nothing
                           , td_ctxt = ctxt'
                           , td_kindSig = Nothing
                           , td_cons = cons', td_derivs = derivs' }
        ; returnL $ TyClD (TyDecl { tcdLName = tc', tcdTyVars = tvs'
                                  , tcdTyDefn = defn, tcdFVs = placeHolderNames }) }

cvtDec (NewtypeD ctxt tc tvs constr derivs)
  = do  { (ctxt', tc', tvs') <- cvt_tycl_hdr ctxt tc tvs
        ; con' <- cvtConstr constr
        ; derivs' <- cvtDerivs derivs
        ; let defn = TyData { td_ND = NewType, td_cType = Nothing
                            , td_ctxt = ctxt'
                            , td_kindSig = Nothing
                            , td_cons = [con'], td_derivs = derivs' }
        ; returnL $ TyClD (TyDecl { tcdLName = tc', tcdTyVars = tvs'
                                  , tcdTyDefn = defn, tcdFVs = placeHolderNames }) }

cvtDec (ClassD ctxt cl tvs fds decs)
  = do  { (cxt', tc', tvs') <- cvt_tycl_hdr ctxt cl tvs
        ; fds'  <- mapM cvt_fundep fds
        ; (binds', sigs', fams', ats') <- cvt_ci_decs (ptext (sLit "a class declaration")) decs
        ; returnL $ TyClD $
>>>>>>> d3e2912a
          ClassDecl { tcdCtxt = cxt', tcdLName = tc', tcdTyVars = tvs'
                    , tcdFDs = fds', tcdSigs = sigs', tcdMeths = binds'
                    , tcdATs = fams', tcdATDefs = ats', tcdDocs = []
                    , tcdFVs = placeHolderNames }
                              -- no docs in TH ^^
        }

cvtDec (InstanceD ctxt ty decs)
<<<<<<< HEAD
  = do 	{ let doc = ptext (sLit "an instance declaration")
        ; (binds', sigs', fams', ats', adts') <- cvt_ci_decs doc decs
	; unless (null fams') (failWith (mkBadDecMsg doc fams'))
	; ctxt' <- cvtContext ctxt
	; L loc ty' <- cvtType ty
	; let inst_ty' = L loc $ mkImplicitHsForAllTy ctxt' $ L loc ty'
	; returnL $ InstD (ClsInstD (ClsInstDecl inst_ty' binds' sigs' ats' adts')) }
=======
  = do  { let doc = ptext (sLit "an instance declaration")
        ; (binds', sigs', fams', ats') <- cvt_ci_decs doc decs
        ; unless (null fams') (failWith (mkBadDecMsg doc fams'))
        ; ctxt' <- cvtContext ctxt
        ; L loc ty' <- cvtType ty
        ; let inst_ty' = L loc $ mkImplicitHsForAllTy ctxt' $ L loc ty'
        ; returnL $ InstD (ClsInstD inst_ty' binds' sigs' ats') }
>>>>>>> d3e2912a

cvtDec (ForeignD ford)
  = do { ford' <- cvtForD ford
       ; returnL $ ForD ford' }

cvtDec (FamilyD flav tc tvs kind)
  = do { (_, tc', tvs') <- cvt_tycl_hdr [] tc tvs
       ; kind' <- cvtMaybeKind kind
       ; returnL $ TyClD (FamDecl (FamilyDecl (cvtFamFlavour flav) tc' tvs' kind')) }
  where
    cvtFamFlavour TypeFam = TypeFamily
    cvtFamFlavour DataFam = DataFamily

cvtDec (DataInstD ctxt tc tys constrs derivs)
  = do { (ctxt', tc', typats') <- cvt_tyinst_hdr ctxt tc tys
       ; cons' <- mapM cvtConstr constrs
       ; derivs' <- cvtDerivs derivs
       ; let defn = HsDataDefn { dd_ND = DataType, dd_cType = Nothing
                               , dd_ctxt = ctxt'
                               , dd_kindSig = Nothing
                               , dd_cons = cons', dd_derivs = derivs' }

       ; returnL $ InstD $ DataFamInstD
           { dfid_inst = DataFamInstDecl { dfid_tycon = tc', dfid_pats = typats'
                                         , dfid_defn = defn, dfid_fvs = placeHolderNames } }}

cvtDec (NewtypeInstD ctxt tc tys constr derivs)
  = do { (ctxt', tc', typats') <- cvt_tyinst_hdr ctxt tc tys
       ; con' <- cvtConstr constr
       ; derivs' <- cvtDerivs derivs
<<<<<<< HEAD
       ; let defn = HsDataDefn { dd_ND = NewType, dd_cType = Nothing
                               , dd_ctxt = ctxt'
                               , dd_kindSig = Nothing
                               , dd_cons = [con'], dd_derivs = derivs' } 
       ; returnL $ InstD $ DataFamInstD 
           { dfid_inst = DataFamInstDecl { dfid_tycon = tc', dfid_pats = typats'
                                         , dfid_defn = defn, dfid_fvs = placeHolderNames } }}

cvtDec (TySynInstD tc eqns)
  = do	{ tc' <- tconNameL tc
        ; eqns' <- mapM (cvtTySynEqn tc') eqns
        ; returnL $ InstD $ TyFamInstD
            { tfid_inst = TyFamInstDecl { tfid_eqns = eqns'
                                        , tfid_group = (length eqns' /= 1)
                                        , tfid_fvs = placeHolderNames } } }
----------------
cvtTySynEqn :: Located RdrName -> TySynEqn -> CvtM (LTyFamInstEqn RdrName)
cvtTySynEqn tc (TySynEqn lhs rhs)
  = do  { lhs' <- mapM cvtType lhs
        ; rhs' <- cvtType rhs
        ; returnL $ TyFamInstEqn { tfie_tycon = tc
                                 , tfie_pats = mkHsWithBndrs lhs'
                                 , tfie_rhs = rhs' } }

----------------
cvt_ci_decs :: MsgDoc -> [TH.Dec]
            -> CvtM (LHsBinds RdrName, 
                     [LSig RdrName], 
                     [LFamilyDecl RdrName],
                     [LTyFamInstDecl RdrName],
                     [LDataFamInstDecl RdrName])
=======
       ; let defn = TyData { td_ND = NewType, td_cType = Nothing
                           , td_ctxt = ctxt'
                           , td_kindSig = Nothing
                           , td_cons = [con'], td_derivs = derivs' }
       ; returnL $ InstD $ FamInstD
           { lid_inst = FamInstDecl { fid_tycon = tc', fid_pats = typats'
                                    , fid_defn = defn, fid_fvs = placeHolderNames } } }

cvtDec (TySynInstD tc tys rhs)
  = do  { (_, tc', tys') <- cvt_tyinst_hdr [] tc tys
        ; rhs' <- cvtType rhs
        ; returnL $ InstD $ FamInstD
            { lid_inst = FamInstDecl { fid_tycon = tc', fid_pats = tys'
                                     , fid_defn = TySynonym rhs', fid_fvs = placeHolderNames } } }

----------------
cvt_ci_decs :: MsgDoc -> [TH.Dec]
            -> CvtM (LHsBinds RdrName,
                     [LSig RdrName],
                     [LTyClDecl RdrName],    -- Family decls
                     [LFamInstDecl RdrName])
>>>>>>> d3e2912a
-- Convert the declarations inside a class or instance decl
-- ie signatures, bindings, and associated types
cvt_ci_decs doc decs
  = do  { decs' <- mapM cvtDec decs
<<<<<<< HEAD
        ; let (ats', bind_sig_decs') = partitionWith is_tyfam_inst decs'
        ; let (adts', no_ats')       = partitionWith is_datafam_inst bind_sig_decs'
	; let (sigs', prob_binds')   = partitionWith is_sig no_ats'
	; let (binds', prob_fams')   = partitionWith is_bind prob_binds'
        ; let (fams', bads)          = partitionWith is_fam_decl prob_fams'
	; unless (null bads) (failWith (mkBadDecMsg doc bads))
        ; return (listToBag binds', sigs', fams', ats', adts') }
=======
        ; let (ats', bind_sig_decs') = partitionWith is_fam_inst decs'
        ; let (sigs', prob_binds')   = partitionWith is_sig bind_sig_decs'
        ; let (binds', prob_fams')   = partitionWith is_bind prob_binds'
        ; let (fams', bads)          = partitionWith is_fam_decl prob_fams'
        ; unless (null bads) (failWith (mkBadDecMsg doc bads))
        ; return (listToBag binds', sigs', fams', ats') }
>>>>>>> d3e2912a

----------------
cvt_tycl_hdr :: TH.Cxt -> TH.Name -> [TH.TyVarBndr]
             -> CvtM ( LHsContext RdrName
                     , Located RdrName
                     , LHsTyVarBndrs RdrName)
cvt_tycl_hdr cxt tc tvs
  = do { cxt' <- cvtContext cxt
       ; tc'  <- tconNameL tc
       ; tvs' <- cvtTvs tvs
       ; return (cxt', tc', tvs')
       }

cvt_tyinst_hdr :: TH.Cxt -> TH.Name -> [TH.Type]
               -> CvtM ( LHsContext RdrName
                       , Located RdrName
                       , HsWithBndrs [LHsType RdrName])
cvt_tyinst_hdr cxt tc tys
  = do { cxt' <- cvtContext cxt
       ; tc'  <- tconNameL tc
       ; tys' <- mapM cvtType tys
       ; return (cxt', tc', mkHsWithBndrs tys') }

-------------------------------------------------------------------
--              Partitioning declarations
-------------------------------------------------------------------

is_fam_decl :: LHsDecl RdrName -> Either (LFamilyDecl RdrName) (LHsDecl RdrName)
is_fam_decl (L loc (TyClD (FamDecl { tcdFam = d }))) = Left (L loc d)
is_fam_decl decl = Right decl

is_tyfam_inst :: LHsDecl RdrName -> Either (LTyFamInstDecl RdrName) (LHsDecl RdrName)
is_tyfam_inst (L loc (Hs.InstD (TyFamInstD { tfid_inst = d }))) = Left (L loc d)
is_tyfam_inst decl                                              = Right decl

is_datafam_inst :: LHsDecl RdrName -> Either (LDataFamInstDecl RdrName) (LHsDecl RdrName)
is_datafam_inst (L loc (Hs.InstD (DataFamInstD { dfid_inst = d }))) = Left (L loc d)
is_datafam_inst decl                                                = Right decl

is_sig :: LHsDecl RdrName -> Either (LSig RdrName) (LHsDecl RdrName)
is_sig (L loc (Hs.SigD sig)) = Left (L loc sig)
is_sig decl                  = Right decl

is_bind :: LHsDecl RdrName -> Either (LHsBind RdrName) (LHsDecl RdrName)
is_bind (L loc (Hs.ValD bind)) = Left (L loc bind)
is_bind decl                   = Right decl

mkBadDecMsg :: Outputable a => MsgDoc -> [a] -> MsgDoc
mkBadDecMsg doc bads
  = sep [ ptext (sLit "Illegal declaration(s) in") <+> doc <> colon
        , nest 2 (vcat (map Outputable.ppr bads)) ]

---------------------------------------------------
--      Data types
-- Can't handle GADTs yet
---------------------------------------------------

cvtConstr :: TH.Con -> CvtM (LConDecl RdrName)

cvtConstr (NormalC c strtys)
  = do  { c'   <- cNameL c
        ; cxt' <- returnL []
        ; tys' <- mapM cvt_arg strtys
        ; returnL $ mkSimpleConDecl c' noExistentials cxt' (PrefixCon tys') }

cvtConstr (RecC c varstrtys)
  = do  { c'    <- cNameL c
        ; cxt'  <- returnL []
        ; args' <- mapM cvt_id_arg varstrtys
        ; returnL $ mkSimpleConDecl c' noExistentials cxt' (RecCon args') }

cvtConstr (InfixC st1 c st2)
  = do  { c' <- cNameL c
        ; cxt' <- returnL []
        ; st1' <- cvt_arg st1
        ; st2' <- cvt_arg st2
        ; returnL $ mkSimpleConDecl c' noExistentials cxt' (InfixCon st1' st2') }

cvtConstr (ForallC tvs ctxt con)
  = do  { tvs'  <- cvtTvs tvs
        ; L loc ctxt' <- cvtContext ctxt
        ; L _ con' <- cvtConstr con
        ; returnL $ con' { con_qvars = mkHsQTvs (hsQTvBndrs tvs' ++ hsQTvBndrs (con_qvars con'))
                         , con_cxt = L loc (ctxt' ++ (unLoc $ con_cxt con')) } }

cvt_arg :: (TH.Strict, TH.Type) -> CvtM (LHsType RdrName)
cvt_arg (NotStrict, ty) = cvtType ty
cvt_arg (IsStrict,  ty) = do { ty' <- cvtType ty; returnL $ HsBangTy (HsBang False) ty' }
cvt_arg (Unpacked,  ty) = do { ty' <- cvtType ty; returnL $ HsBangTy (HsBang True)  ty' }

cvt_id_arg :: (TH.Name, TH.Strict, TH.Type) -> CvtM (ConDeclField RdrName)
cvt_id_arg (i, str, ty)
  = do  { i' <- vNameL i
        ; ty' <- cvt_arg (str,ty)
        ; return (ConDeclField { cd_fld_name = i', cd_fld_type =  ty', cd_fld_doc = Nothing}) }

cvtDerivs :: [TH.Name] -> CvtM (Maybe [LHsType RdrName])
cvtDerivs [] = return Nothing
cvtDerivs cs = do { cs' <- mapM cvt_one cs
                  ; return (Just cs') }
        where
          cvt_one c = do { c' <- tconName c
                         ; returnL $ HsTyVar c' }

cvt_fundep :: FunDep -> CvtM (Located (Class.FunDep RdrName))
cvt_fundep (FunDep xs ys) = do { xs' <- mapM tName xs; ys' <- mapM tName ys; returnL (xs', ys') }

noExistentials :: [LHsTyVarBndr RdrName]
noExistentials = []

------------------------------------------
--      Foreign declarations
------------------------------------------

cvtForD :: Foreign -> CvtM (ForeignDecl RdrName)
cvtForD (ImportF callconv safety from nm ty)
  | Just impspec <- parseCImport (cvt_conv callconv) safety'
                                 (mkFastString (TH.nameBase nm)) from
  = do { nm' <- vNameL nm
       ; ty' <- cvtType ty
       ; return (ForeignImport nm' ty' noForeignImportCoercionYet impspec)
       }
  | otherwise
  = failWith $ text (show from) <+> ptext (sLit "is not a valid ccall impent")
  where
    safety' = case safety of
                     Unsafe     -> PlayRisky
                     Safe       -> PlaySafe
                     Interruptible -> PlayInterruptible

cvtForD (ExportF callconv as nm ty)
  = do  { nm' <- vNameL nm
        ; ty' <- cvtType ty
        ; let e = CExport (CExportStatic (mkFastString as) (cvt_conv callconv))
        ; return $ ForeignExport nm' ty' noForeignExportCoercionYet e }

cvt_conv :: TH.Callconv -> CCallConv
cvt_conv TH.CCall   = CCallConv
cvt_conv TH.StdCall = StdCallConv

------------------------------------------
--              Pragmas
------------------------------------------

cvtPragmaD :: Pragma -> CvtM (LHsDecl RdrName)
cvtPragmaD (InlineP nm inline rm phases)
  = do { nm' <- vNameL nm
       ; let dflt = dfltActivation inline
       ; let ip   = InlinePragma { inl_inline = cvtInline inline
                                 , inl_rule   = cvtRuleMatch rm
                                 , inl_act    = cvtPhases phases dflt
                                 , inl_sat    = Nothing }
       ; returnL $ Hs.SigD $ InlineSig nm' ip }

cvtPragmaD (SpecialiseP nm ty inline phases)
  = do { nm' <- vNameL nm
       ; ty' <- cvtType ty
       ; let (inline', dflt) = case inline of
               Just inline1 -> (cvtInline inline1, dfltActivation inline1)
               Nothing      -> (EmptyInlineSpec,   AlwaysActive)
       ; let ip = InlinePragma { inl_inline = inline'
                               , inl_rule   = Hs.FunLike
                               , inl_act    = cvtPhases phases dflt
                               , inl_sat    = Nothing }
       ; returnL $ Hs.SigD $ SpecSig nm' ty' ip }

cvtPragmaD (SpecialiseInstP ty)
  = do { ty' <- cvtType ty
       ; returnL $ Hs.SigD $ SpecInstSig ty' }

cvtPragmaD (RuleP nm bndrs lhs rhs phases)
  = do { let nm' = mkFastString nm
       ; let act = cvtPhases phases AlwaysActive
       ; bndrs' <- mapM cvtRuleBndr bndrs
       ; lhs'   <- cvtl lhs
       ; rhs'   <- cvtl rhs
       ; returnL $ Hs.RuleD $ HsRule nm' act bndrs'
                                     lhs' placeHolderNames
                                     rhs' placeHolderNames
       }

dfltActivation :: TH.Inline -> Activation
dfltActivation TH.NoInline = NeverActive
dfltActivation _           = AlwaysActive

cvtInline :: TH.Inline -> Hs.InlineSpec
cvtInline TH.NoInline  = Hs.NoInline
cvtInline TH.Inline    = Hs.Inline
cvtInline TH.Inlinable = Hs.Inlinable

cvtRuleMatch :: TH.RuleMatch -> RuleMatchInfo
cvtRuleMatch TH.ConLike = Hs.ConLike
cvtRuleMatch TH.FunLike = Hs.FunLike

cvtPhases :: TH.Phases -> Activation -> Activation
cvtPhases AllPhases       dflt = dflt
cvtPhases (FromPhase i)   _    = ActiveAfter i
cvtPhases (BeforePhase i) _    = ActiveBefore i

cvtRuleBndr :: TH.RuleBndr -> CvtM (Hs.RuleBndr RdrName)
cvtRuleBndr (RuleVar n)
  = do { n' <- vNameL n
       ; return $ Hs.RuleBndr n' }
cvtRuleBndr (TypedRuleVar n ty)
  = do { n'  <- vNameL n
       ; ty' <- cvtType ty
       ; return $ Hs.RuleBndrSig n' $ mkHsWithBndrs ty' }

---------------------------------------------------
--              Declarations
---------------------------------------------------

cvtLocalDecs :: MsgDoc -> [TH.Dec] -> CvtM (HsLocalBinds RdrName)
cvtLocalDecs doc ds
  | null ds
  = return EmptyLocalBinds
  | otherwise
  = do { ds' <- mapM cvtDec ds
       ; let (binds, prob_sigs) = partitionWith is_bind ds'
       ; let (sigs, bads) = partitionWith is_sig prob_sigs
       ; unless (null bads) (failWith (mkBadDecMsg doc bads))
       ; return (HsValBinds (ValBindsIn (listToBag binds) sigs)) }

cvtClause :: TH.Clause -> CvtM (Hs.LMatch RdrName (LHsExpr RdrName))
cvtClause (Clause ps body wheres)
  = do  { ps' <- cvtPats ps
        ; g'  <- cvtGuard body
        ; ds' <- cvtLocalDecs (ptext (sLit "a where clause")) wheres
        ; returnL $ Hs.Match ps' Nothing (GRHSs g' ds') }


-------------------------------------------------------------------
--              Expressions
-------------------------------------------------------------------

cvtl :: TH.Exp -> CvtM (LHsExpr RdrName)
cvtl e = wrapL (cvt e)
  where
    cvt (VarE s)        = do { s' <- vName s; return $ HsVar s' }
    cvt (ConE s)        = do { s' <- cName s; return $ HsVar s' }
    cvt (LitE l)
      | overloadedLit l = do { l' <- cvtOverLit l; return $ HsOverLit l' }
      | otherwise       = do { l' <- cvtLit l;     return $ HsLit l' }

    cvt (AppE x y)     = do { x' <- cvtl x; y' <- cvtl y; return $ HsApp x' y' }
    cvt (LamE ps e)    = do { ps' <- cvtPats ps; e' <- cvtl e
                            ; return $ HsLam (mkMatchGroup [mkSimpleMatch ps' e']) }
    cvt (LamCaseE ms)
      | null ms        = failWith (ptext (sLit "Lambda-case expression with no alternatives"))
      | otherwise      = do { ms' <- mapM cvtMatch ms
                            ; return $ HsLamCase placeHolderType
                                                 (mkMatchGroup ms')
                            }
    cvt (TupE [e])     = do { e' <- cvtl e; return $ HsPar e' }
                                 -- Note [Dropping constructors]
                                 -- Singleton tuples treated like nothing (just parens)
    cvt (TupE es)      = do { es' <- mapM cvtl es; return $ ExplicitTuple (map Present es') Boxed }
    cvt (UnboxedTupE es)      = do { es' <- mapM cvtl es; return $ ExplicitTuple (map Present es') Unboxed }
    cvt (CondE x y z)  = do { x' <- cvtl x; y' <- cvtl y; z' <- cvtl z;
                            ; return $ HsIf (Just noSyntaxExpr) x' y' z' }
    cvt (MultiIfE alts)
      | null alts      = failWith (ptext (sLit "Multi-way if-expression with no alternatives"))
      | otherwise      = do { alts' <- mapM cvtpair alts
                            ; return $ HsMultiIf placeHolderType alts' }
    cvt (LetE ds e)    = do { ds' <- cvtLocalDecs (ptext (sLit "a let expression")) ds
                            ; e' <- cvtl e; return $ HsLet ds' e' }
    cvt (CaseE e ms)
       | null ms       = failWith (ptext (sLit "Case expression with no alternatives"))
       | otherwise     = do { e' <- cvtl e; ms' <- mapM cvtMatch ms
                            ; return $ HsCase e' (mkMatchGroup ms') }
    cvt (DoE ss)       = cvtHsDo DoExpr ss
    cvt (CompE ss)     = cvtHsDo ListComp ss
    cvt (ArithSeqE dd) = do { dd' <- cvtDD dd; return $ ArithSeq noPostTcExpr dd' }
    cvt (ListE xs)
      | Just s <- allCharLs xs       = do { l' <- cvtLit (StringL s); return (HsLit l') }
             -- Note [Converting strings]
      | otherwise                    = do { xs' <- mapM cvtl xs; return $ ExplicitList void xs' }

    -- Infix expressions
    cvt (InfixE (Just x) s (Just y)) = do { x' <- cvtl x; s' <- cvtl s; y' <- cvtl y
                                          ; wrapParL HsPar $
                                            OpApp (mkLHsPar x') s' undefined (mkLHsPar y') }
                                            -- Parenthesise both arguments and result,
                                            -- to ensure this operator application does
                                            -- does not get re-associated
                            -- See Note [Operator association]
    cvt (InfixE Nothing  s (Just y)) = do { s' <- cvtl s; y' <- cvtl y
                                          ; wrapParL HsPar $ SectionR s' y' }
                                            -- See Note [Sections in HsSyn] in HsExpr
    cvt (InfixE (Just x) s Nothing ) = do { x' <- cvtl x; s' <- cvtl s
                                          ; wrapParL HsPar $ SectionL x' s' }

    cvt (InfixE Nothing  s Nothing ) = do { s' <- cvtl s; return $ HsPar s' }
                                       -- Can I indicate this is an infix thing?
                                       -- Note [Dropping constructors]

    cvt (UInfixE x s y)  = do { x' <- cvtl x
                              ; let x'' = case x' of
                                            L _ (OpApp {}) -> x'
                                            _ -> mkLHsPar x'
                              ; cvtOpApp x'' s y } --  Note [Converting UInfix]

    cvt (ParensE e)      = do { e' <- cvtl e; return $ HsPar e' }
    cvt (SigE e t)       = do { e' <- cvtl e; t' <- cvtType t
                              ; return $ ExprWithTySig e' t' }
    cvt (RecConE c flds) = do { c' <- cNameL c
                              ; flds' <- mapM cvtFld flds
                              ; return $ RecordCon c' noPostTcExpr (HsRecFields flds' Nothing)}
    cvt (RecUpdE e flds) = do { e' <- cvtl e
                              ; flds' <- mapM cvtFld flds
                              ; return $ RecordUpd e' (HsRecFields flds' Nothing) [] [] [] }

{- Note [Dropping constructors]
~~~~~~~~~~~~~~~~~~~~~~~~~~~~~~~
When we drop constructors from the input (for instance, when we encounter @TupE [e]@)
we must insert parentheses around the argument. Otherwise, @UInfix@ constructors in @e@
could meet @UInfix@ constructors containing the @TupE [e]@. For example:

  UInfixE x * (TupE [UInfixE y + z])

If we drop the singleton tuple but don't insert parentheses, the @UInfixE@s would meet
and the above expression would be reassociated to

  OpApp (OpApp x * y) + z

which we don't want.
-}

cvtFld :: (TH.Name, TH.Exp) -> CvtM (HsRecField RdrName (LHsExpr RdrName))
cvtFld (v,e)
  = do  { v' <- vNameL v; e' <- cvtl e
        ; return (HsRecField { hsRecFieldId = v', hsRecFieldArg = e', hsRecPun = False}) }

cvtDD :: Range -> CvtM (ArithSeqInfo RdrName)
cvtDD (FromR x)           = do { x' <- cvtl x; return $ From x' }
cvtDD (FromThenR x y)     = do { x' <- cvtl x; y' <- cvtl y; return $ FromThen x' y' }
cvtDD (FromToR x y)       = do { x' <- cvtl x; y' <- cvtl y; return $ FromTo x' y' }
cvtDD (FromThenToR x y z) = do { x' <- cvtl x; y' <- cvtl y; z' <- cvtl z; return $ FromThenTo x' y' z' }

{- Note [Operator assocation]
We must be quite careful about adding parens:
  * Infix (UInfix ...) op arg      Needs parens round the first arg
  * Infix (Infix ...) op arg       Needs parens round the first arg
  * UInfix (UInfix ...) op arg     No parens for first arg
  * UInfix (Infix ...) op arg      Needs parens round first arg


Note [Converting UInfix]
~~~~~~~~~~~~~~~~~~~~~~~~
When converting @UInfixE@ and @UInfixP@ values, we want to readjust
the trees to reflect the fixities of the underlying operators:

  UInfixE x * (UInfixE y + z) ---> (x * y) + z

This is done by the renamer (see @mkOppAppRn@ and @mkConOppPatRn@ in
RnTypes), which expects that the input will be completely left-biased.
So we left-bias the trees  of @UInfixP@ and @UInfixE@ that we come across.

Sample input:

  UInfixE
   (UInfixE x op1 y)
   op2
   (UInfixE z op3 w)

Sample output:

  OpApp
    (OpApp
      (OpApp x op1 y)
      op2
      z)
    op3
    w

The functions @cvtOpApp@ and @cvtOpAppP@ are responsible for this
left-biasing.
-}

{- | @cvtOpApp x op y@ converts @op@ and @y@ and produces the operator application @x `op` y@.
The produced tree of infix expressions will be left-biased, provided @x@ is.

We can see that @cvtOpApp@ is correct as follows. The inductive hypothesis
is that @cvtOpApp x op y@ is left-biased, provided @x@ is. It is clear that
this holds for both branches (of @cvtOpApp@), provided we assume it holds for
the recursive calls to @cvtOpApp@.

When we call @cvtOpApp@ from @cvtl@, the first argument will always be left-biased
since we have already run @cvtl@ on it.
-}
cvtOpApp :: LHsExpr RdrName -> TH.Exp -> TH.Exp -> CvtM (HsExpr RdrName)
cvtOpApp x op1 (UInfixE y op2 z)
  = do { l <- wrapL $ cvtOpApp x op1 y
       ; cvtOpApp l op2 z }
cvtOpApp x op y
  = do { op' <- cvtl op
       ; y' <- cvtl y
       ; return (OpApp x op' undefined y') }

-------------------------------------
--      Do notation and statements
-------------------------------------

cvtHsDo :: HsStmtContext Name.Name -> [TH.Stmt] -> CvtM (HsExpr RdrName)
cvtHsDo do_or_lc stmts
  | null stmts = failWith (ptext (sLit "Empty stmt list in do-block"))
  | otherwise
  = do  { stmts' <- cvtStmts stmts
        ; let Just (stmts'', last') = snocView stmts'

        ; last'' <- case last' of
                    L loc (BodyStmt body _ _ _) -> return (L loc (mkLastStmt body))
                    _ -> failWith (bad_last last')

        ; return $ HsDo do_or_lc (stmts'' ++ [last'']) void }
  where
    bad_last stmt = vcat [ ptext (sLit "Illegal last statement of") <+> pprAStmtContext do_or_lc <> colon
                         , nest 2 $ Outputable.ppr stmt
                         , ptext (sLit "(It should be an expression.)") ]

cvtStmts :: [TH.Stmt] -> CvtM [Hs.LStmt RdrName (LHsExpr RdrName)]
cvtStmts = mapM cvtStmt

cvtStmt :: TH.Stmt -> CvtM (Hs.LStmt RdrName (LHsExpr RdrName))
cvtStmt (NoBindS e)    = do { e' <- cvtl e; returnL $ mkBodyStmt e' }
cvtStmt (TH.BindS p e) = do { p' <- cvtPat p; e' <- cvtl e; returnL $ mkBindStmt p' e' }
cvtStmt (TH.LetS ds)   = do { ds' <- cvtLocalDecs (ptext (sLit "a let binding")) ds
                            ; returnL $ LetStmt ds' }
cvtStmt (TH.ParS dss)  = do { dss' <- mapM cvt_one dss; returnL $ ParStmt dss' noSyntaxExpr noSyntaxExpr }
                       where
                         cvt_one ds = do { ds' <- cvtStmts ds; return (ParStmtBlock ds' undefined noSyntaxExpr) }

cvtMatch :: TH.Match -> CvtM (Hs.LMatch RdrName (LHsExpr RdrName))
cvtMatch (TH.Match p body decs)
  = do  { p' <- cvtPat p
        ; g' <- cvtGuard body
        ; decs' <- cvtLocalDecs (ptext (sLit "a where clause")) decs
        ; returnL $ Hs.Match [p'] Nothing (GRHSs g' decs') }

cvtGuard :: TH.Body -> CvtM [LGRHS RdrName (LHsExpr RdrName)]
cvtGuard (GuardedB pairs) = mapM cvtpair pairs
cvtGuard (NormalB e)      = do { e' <- cvtl e; g' <- returnL $ GRHS [] e'; return [g'] }

cvtpair :: (TH.Guard, TH.Exp) -> CvtM (LGRHS RdrName (LHsExpr RdrName))
cvtpair (NormalG ge,rhs) = do { ge' <- cvtl ge; rhs' <- cvtl rhs
                              ; g' <- returnL $ mkBodyStmt ge'
                              ; returnL $ GRHS [g'] rhs' }
cvtpair (PatG gs,rhs)    = do { gs' <- cvtStmts gs; rhs' <- cvtl rhs
                              ; returnL $ GRHS gs' rhs' }

cvtOverLit :: Lit -> CvtM (HsOverLit RdrName)
cvtOverLit (IntegerL i)
  = do { force i; return $ mkHsIntegral i placeHolderType}
cvtOverLit (RationalL r)
  = do { force r; return $ mkHsFractional (cvtFractionalLit r) placeHolderType}
cvtOverLit (StringL s)
  = do { let { s' = mkFastString s }
       ; force s'
       ; return $ mkHsIsString s' placeHolderType
       }
cvtOverLit _ = panic "Convert.cvtOverLit: Unexpected overloaded literal"
-- An Integer is like an (overloaded) '3' in a Haskell source program
-- Similarly 3.5 for fractionals

{- Note [Converting strings]
~~~~~~~~~~~~~~~~~~~~~~~~~~~~
If we get (ListE [CharL 'x', CharL 'y']) we'd like to convert to
a string literal for "xy".  Of course, we might hope to get
(LitE (StringL "xy")), but not always, and allCharLs fails quickly
if it isn't a literal string
-}

allCharLs :: [TH.Exp] -> Maybe String
-- Note [Converting strings]
-- NB: only fire up this setup for a non-empty list, else
--     there's a danger of returning "" for [] :: [Int]!
allCharLs xs
  = case xs of
      LitE (CharL c) : ys -> go [c] ys
      _                   -> Nothing
  where
    go cs []                    = Just (reverse cs)
    go cs (LitE (CharL c) : ys) = go (c:cs) ys
    go _  _                     = Nothing

cvtLit :: Lit -> CvtM HsLit
cvtLit (IntPrimL i)    = do { force i; return $ HsIntPrim i }
cvtLit (WordPrimL w)   = do { force w; return $ HsWordPrim w }
cvtLit (FloatPrimL f)  = do { force f; return $ HsFloatPrim (cvtFractionalLit f) }
cvtLit (DoublePrimL f) = do { force f; return $ HsDoublePrim (cvtFractionalLit f) }
cvtLit (CharL c)       = do { force c; return $ HsChar c }
cvtLit (StringL s)     = do { let { s' = mkFastString s }
                            ; force s'
                            ; return $ HsString s' }
cvtLit (StringPrimL s) = do { let { s' = BS.pack s }
                            ; force s'
                            ; return $ HsStringPrim s' }
cvtLit _ = panic "Convert.cvtLit: Unexpected literal"
        -- cvtLit should not be called on IntegerL, RationalL
        -- That precondition is established right here in
        -- Convert.lhs, hence panic

cvtPats :: [TH.Pat] -> CvtM [Hs.LPat RdrName]
cvtPats pats = mapM cvtPat pats

cvtPat :: TH.Pat -> CvtM (Hs.LPat RdrName)
cvtPat pat = wrapL (cvtp pat)

cvtp :: TH.Pat -> CvtM (Hs.Pat RdrName)
cvtp (TH.LitP l)
  | overloadedLit l    = do { l' <- cvtOverLit l
                            ; return (mkNPat l' Nothing) }
                                  -- Not right for negative patterns;
                                  -- need to think about that!
  | otherwise          = do { l' <- cvtLit l; return $ Hs.LitPat l' }
cvtp (TH.VarP s)       = do { s' <- vName s; return $ Hs.VarPat s' }
cvtp (TupP [p])        = do { p' <- cvtPat p; return $ ParPat p' } -- Note [Dropping constructors]
cvtp (TupP ps)         = do { ps' <- cvtPats ps; return $ TuplePat ps' Boxed void }
cvtp (UnboxedTupP ps)  = do { ps' <- cvtPats ps; return $ TuplePat ps' Unboxed void }
cvtp (ConP s ps)       = do { s' <- cNameL s; ps' <- cvtPats ps
                            ; return $ ConPatIn s' (PrefixCon ps') }
cvtp (InfixP p1 s p2)  = do { s' <- cNameL s; p1' <- cvtPat p1; p2' <- cvtPat p2
                            ; wrapParL ParPat $
                              ConPatIn s' (InfixCon (mkParPat p1') (mkParPat p2')) }
                            -- See Note [Operator association]
cvtp (UInfixP p1 s p2) = do { p1' <- cvtPat p1; cvtOpAppP p1' s p2 } -- Note [Converting UInfix]
cvtp (ParensP p)       = do { p' <- cvtPat p; return $ ParPat p' }
cvtp (TildeP p)        = do { p' <- cvtPat p; return $ LazyPat p' }
cvtp (BangP p)         = do { p' <- cvtPat p; return $ BangPat p' }
cvtp (TH.AsP s p)      = do { s' <- vNameL s; p' <- cvtPat p; return $ AsPat s' p' }
cvtp TH.WildP          = return $ WildPat void
cvtp (RecP c fs)       = do { c' <- cNameL c; fs' <- mapM cvtPatFld fs
                            ; return $ ConPatIn c' $ Hs.RecCon (HsRecFields fs' Nothing) }
cvtp (ListP ps)        = do { ps' <- cvtPats ps; return $ ListPat ps' void }
cvtp (SigP p t)        = do { p' <- cvtPat p; t' <- cvtType t
                            ; return $ SigPatIn p' (mkHsWithBndrs t') }
cvtp (ViewP e p)       = do { e' <- cvtl e; p' <- cvtPat p; return $ ViewPat e' p' void }

cvtPatFld :: (TH.Name, TH.Pat) -> CvtM (HsRecField RdrName (LPat RdrName))
cvtPatFld (s,p)
  = do  { s' <- vNameL s; p' <- cvtPat p
        ; return (HsRecField { hsRecFieldId = s', hsRecFieldArg = p', hsRecPun = False}) }

{- | @cvtOpAppP x op y@ converts @op@ and @y@ and produces the operator application @x `op` y@.
The produced tree of infix patterns will be left-biased, provided @x@ is.

See the @cvtOpApp@ documentation for how this function works.
-}
cvtOpAppP :: Hs.LPat RdrName -> TH.Name -> TH.Pat -> CvtM (Hs.Pat RdrName)
cvtOpAppP x op1 (UInfixP y op2 z)
  = do { l <- wrapL $ cvtOpAppP x op1 y
       ; cvtOpAppP l op2 z }
cvtOpAppP x op y
  = do { op' <- cNameL op
       ; y' <- cvtPat y
       ; return (ConPatIn op' (InfixCon x y')) }

-----------------------------------------------------------
--      Types and type variables

cvtTvs :: [TH.TyVarBndr] -> CvtM (LHsTyVarBndrs RdrName)
cvtTvs tvs = do { tvs' <- mapM cvt_tv tvs; return (mkHsQTvs tvs') }

cvt_tv :: TH.TyVarBndr -> CvtM (LHsTyVarBndr RdrName)
cvt_tv (TH.PlainTV nm)
  = do { nm' <- tName nm
       ; returnL $ UserTyVar nm' }
cvt_tv (TH.KindedTV nm ki)
  = do { nm' <- tName nm
       ; ki' <- cvtKind ki
       ; returnL $ KindedTyVar nm' ki' }

cvtContext :: TH.Cxt -> CvtM (LHsContext RdrName)
cvtContext tys = do { preds' <- mapM cvtPred tys; returnL preds' }

cvtPred :: TH.Pred -> CvtM (LHsType RdrName)
cvtPred (TH.ClassP cla tys)
  = do { cla' <- if isVarName cla then tName cla else tconName cla
       ; tys' <- mapM cvtType tys
       ; mk_apps (HsTyVar cla') tys'
       }
cvtPred (TH.EqualP ty1 ty2)
  = do { ty1' <- cvtType ty1
       ; ty2' <- cvtType ty2
       ; returnL $ HsEqTy ty1' ty2'
       }

cvtType :: TH.Type -> CvtM (LHsType RdrName)
cvtType = cvtTypeKind "type"

cvtTypeKind :: String -> TH.Type -> CvtM (LHsType RdrName)
cvtTypeKind ty_str ty
  = do { (head_ty, tys') <- split_ty_app ty
       ; case head_ty of
           TupleT n
             | length tys' == n         -- Saturated
             -> if n==1 then return (head tys') -- Singleton tuples treated
                                                -- like nothing (ie just parens)
                        else returnL (HsTupleTy HsBoxedTuple tys')
             | n == 1
             -> failWith (ptext (sLit ("Illegal 1-tuple " ++ ty_str ++ " constructor")))
             | otherwise
             -> mk_apps (HsTyVar (getRdrName (tupleTyCon BoxedTuple n))) tys'
           UnboxedTupleT n
             | length tys' == n         -- Saturated
             -> if n==1 then return (head tys') -- Singleton tuples treated
                                                -- like nothing (ie just parens)
                        else returnL (HsTupleTy HsUnboxedTuple tys')
             | otherwise
             -> mk_apps (HsTyVar (getRdrName (tupleTyCon UnboxedTuple n))) tys'
           ArrowT
             | [x',y'] <- tys' -> returnL (HsFunTy x' y')
             | otherwise       -> mk_apps (HsTyVar (getRdrName funTyCon)) tys'
           ListT
             | [x']    <- tys' -> returnL (HsListTy x')
             | otherwise       -> mk_apps (HsTyVar (getRdrName listTyCon)) tys'
           VarT nm -> do { nm' <- tName nm;    mk_apps (HsTyVar nm') tys' }
           ConT nm -> do { nm' <- tconName nm; mk_apps (HsTyVar nm') tys' }

           ForallT tvs cxt ty
             | null tys'
             -> do { tvs' <- cvtTvs tvs
                   ; cxt' <- cvtContext cxt
                   ; ty'  <- cvtType ty
                   ; returnL $ mkExplicitHsForAllTy (hsQTvBndrs tvs') cxt' ty'
                   }

           SigT ty ki
             -> do { ty' <- cvtType ty
                   ; ki' <- cvtKind ki
                   ; mk_apps (HsKindSig ty' ki') tys'
                   }

           LitT lit
             -> returnL (HsTyLit (cvtTyLit lit))

           PromotedT nm -> do { nm' <- cName nm; mk_apps (HsTyVar nm') tys' }
                 -- Promoted data constructor; hence cName

           PromotedTupleT n
             | n == 1
             -> failWith (ptext (sLit ("Illegal promoted 1-tuple " ++ ty_str)))
             | m == n   -- Saturated
             -> do  { let kis = replicate m placeHolderKind
                    ; returnL (HsExplicitTupleTy kis tys')
                    }
             where
               m = length tys'

           PromotedNilT
             -> returnL (HsExplicitListTy placeHolderKind [])

           PromotedConsT  -- See Note [Representing concrete syntax in types]
                          -- in Language.Haskell.TH.Syntax
             | [ty1, L _ (HsExplicitListTy _ tys2)] <- tys'
             -> returnL (HsExplicitListTy placeHolderKind (ty1:tys2))
             | otherwise
             -> mk_apps (HsTyVar (getRdrName consDataCon)) tys'

           StarT
             -> returnL (HsTyVar (getRdrName liftedTypeKindTyCon))

           ConstraintT
             -> returnL (HsTyVar (getRdrName constraintKindTyCon))

           _ -> failWith (ptext (sLit ("Malformed " ++ ty_str)) <+> text (show ty))
    }

mk_apps :: HsType RdrName -> [LHsType RdrName] -> CvtM (LHsType RdrName)
mk_apps head_ty []       = returnL head_ty
mk_apps head_ty (ty:tys) = do { head_ty' <- returnL head_ty
                              ; mk_apps (HsAppTy head_ty' ty) tys }

split_ty_app :: TH.Type -> CvtM (TH.Type, [LHsType RdrName])
split_ty_app ty = go ty []
  where
    go (AppT f a) as' = do { a' <- cvtType a; go f (a':as') }
    go f as           = return (f,as)

cvtTyLit :: TH.TyLit -> HsTyLit
cvtTyLit (NumTyLit i) = HsNumTy i
cvtTyLit (StrTyLit s) = HsStrTy (fsLit s)

cvtKind :: TH.Kind -> CvtM (LHsKind RdrName)
cvtKind = cvtTypeKind "kind"

cvtMaybeKind :: Maybe TH.Kind -> CvtM (Maybe (LHsKind RdrName))
cvtMaybeKind Nothing = return Nothing
cvtMaybeKind (Just ki) = do { ki' <- cvtKind ki
                            ; return (Just ki') }

-----------------------------------------------------------
cvtFixity :: TH.Fixity -> Hs.Fixity
cvtFixity (TH.Fixity prec dir) = Hs.Fixity prec (cvt_dir dir)
   where
     cvt_dir TH.InfixL = Hs.InfixL
     cvt_dir TH.InfixR = Hs.InfixR
     cvt_dir TH.InfixN = Hs.InfixN

-----------------------------------------------------------


-----------------------------------------------------------
-- some useful things

overloadedLit :: Lit -> Bool
-- True for literals that Haskell treats as overloaded
overloadedLit (IntegerL  _) = True
overloadedLit (RationalL _) = True
overloadedLit _             = False

void :: Type.Type
void = placeHolderType

cvtFractionalLit :: Rational -> FractionalLit
cvtFractionalLit r = FL { fl_text = show (fromRational r :: Double), fl_value = r }

--------------------------------------------------------------------
--      Turning Name back into RdrName
--------------------------------------------------------------------

-- variable names
vNameL, cNameL, tconNameL :: TH.Name -> CvtM (Located RdrName)
vName,  cName,  tName,  tconName  :: TH.Name -> CvtM RdrName

vNameL n = wrapL (vName n)
vName n = cvtName OccName.varName n

-- Constructor function names; this is Haskell source, hence srcDataName
cNameL n = wrapL (cName n)
cName n = cvtName OccName.dataName n

-- Type variable names
tName n = cvtName OccName.tvName n

-- Type Constructor names
tconNameL n = wrapL (tconName n)
tconName n = cvtName OccName.tcClsName n

cvtName :: OccName.NameSpace -> TH.Name -> CvtM RdrName
cvtName ctxt_ns (TH.Name occ flavour)
  | not (okOcc ctxt_ns occ_str) = failWith (badOcc ctxt_ns occ_str)
  | otherwise
  = do { loc <- getL
       ; let rdr_name = thRdrName loc ctxt_ns occ_str flavour
       ; force rdr_name
       ; return rdr_name }
  where
    occ_str = TH.occString occ

okOcc :: OccName.NameSpace -> String -> Bool
okOcc _  []      = False
okOcc ns str@(c:_)
  | OccName.isVarNameSpace ns = startsVarId c || startsVarSym c
  | otherwise                 = startsConId c || startsConSym c || str == "[]"

-- Determine the name space of a name in a type
--
isVarName :: TH.Name -> Bool
isVarName (TH.Name occ _)
  = case TH.occString occ of
      ""    -> False
      (c:_) -> startsVarId c || startsVarSym c

badOcc :: OccName.NameSpace -> String -> SDoc
badOcc ctxt_ns occ
  = ptext (sLit "Illegal") <+> pprNameSpace ctxt_ns
        <+> ptext (sLit "name:") <+> quotes (text occ)

thRdrName :: SrcSpan -> OccName.NameSpace -> String -> TH.NameFlavour -> RdrName
-- This turns a TH Name into a RdrName; used for both binders and occurrences
-- See Note [Binders in Template Haskell]
-- The passed-in name space tells what the context is expecting;
--      use it unless the TH name knows what name-space it comes
--      from, in which case use the latter
--
-- We pass in a SrcSpan (gotten from the monad) because this function
-- is used for *binders* and if we make an Exact Name we want it
-- to have a binding site inside it.  (cf Trac #5434)
--
-- ToDo: we may generate silly RdrNames, by passing a name space
--       that doesn't match the string, like VarName ":+",
--       which will give confusing error messages later
--
-- The strict applications ensure that any buried exceptions get forced
thRdrName loc ctxt_ns th_occ th_name
  = case th_name of
     TH.NameG th_ns pkg mod -> thOrigRdrName th_occ th_ns pkg mod
     TH.NameQ mod  -> (mkRdrQual  $! mk_mod mod) $! occ
     TH.NameL uniq -> nameRdrName $! (((Name.mkInternalName $! mk_uniq uniq) $! occ) loc)
     TH.NameU uniq -> nameRdrName $! (((Name.mkSystemNameAt $! mk_uniq uniq) $! occ) loc)
     TH.NameS | Just name <- isBuiltInOcc ctxt_ns th_occ -> nameRdrName $! name
              | otherwise                                -> mkRdrUnqual $! occ
  where
    occ :: OccName.OccName
    occ = mk_occ ctxt_ns th_occ

thOrigRdrName :: String -> TH.NameSpace -> PkgName -> ModName -> RdrName
thOrigRdrName occ th_ns pkg mod = (mkOrig $! (mkModule (mk_pkg pkg) (mk_mod mod))) $! (mk_occ (mk_ghc_ns th_ns) occ)

thRdrNameGuesses :: TH.Name -> [RdrName]
thRdrNameGuesses (TH.Name occ flavour)
  -- This special case for NameG ensures that we don't generate duplicates in the output list
  | TH.NameG th_ns pkg mod <- flavour = [ thOrigRdrName occ_str th_ns pkg mod]
  | otherwise                         = [ thRdrName noSrcSpan gns occ_str flavour
                                        | gns <- guessed_nss]
  where
    -- guessed_ns are the name spaces guessed from looking at the TH name
    guessed_nss | isLexCon (mkFastString occ_str) = [OccName.tcName,  OccName.dataName]
                | otherwise                       = [OccName.varName, OccName.tvName]
    occ_str = TH.occString occ

isBuiltInOcc :: OccName.NameSpace -> String -> Maybe Name.Name
-- Built in syntax isn't "in scope" so an Unqual RdrName won't do
-- We must generate an Exact name, just as the parser does
isBuiltInOcc ctxt_ns occ
  = case occ of
        ":"              -> Just (Name.getName consDataCon)
        "[]"             -> Just (Name.getName nilDataCon)
        "()"             -> Just (tup_name 0)
        '(' : ',' : rest -> go_tuple 2 rest
        _                -> Nothing
  where
    go_tuple n ")"          = Just (tup_name n)
    go_tuple n (',' : rest) = go_tuple (n+1) rest
    go_tuple _ _            = Nothing

    tup_name n
        | OccName.isTcClsNameSpace ctxt_ns = Name.getName (tupleTyCon BoxedTuple n)
        | otherwise                        = Name.getName (tupleCon BoxedTuple n)

-- The packing and unpacking is rather turgid :-(
mk_occ :: OccName.NameSpace -> String -> OccName.OccName
mk_occ ns occ = OccName.mkOccName ns occ

mk_ghc_ns :: TH.NameSpace -> OccName.NameSpace
mk_ghc_ns TH.DataName  = OccName.dataName
mk_ghc_ns TH.TcClsName = OccName.tcClsName
mk_ghc_ns TH.VarName   = OccName.varName

mk_mod :: TH.ModName -> ModuleName
mk_mod mod = mkModuleName (TH.modString mod)

mk_pkg :: TH.PkgName -> PackageId
mk_pkg pkg = stringToPackageId (TH.pkgString pkg)

mk_uniq :: Int# -> Unique
mk_uniq u = mkUniqueGrimily (I# u)
\end{code}

Note [Binders in Template Haskell]
~~~~~~~~~~~~~~~~~~~~~~~~~~~~~~~~~~
Consider this TH term construction:
  do { x1 <- TH.newName "x"   -- newName :: String -> Q TH.Name
     ; x2 <- TH.newName "x"   -- Builds a NameU
     ; x3 <- TH.newName "x"

     ; let x = mkName "x"     -- mkName :: String -> TH.Name
                              -- Builds a NameL

     ; return (LamE (..pattern [x1,x2]..) $
               LamE (VarPat x3) $
               ..tuple (x1,x2,x3,x)) }

It represents the term   \[x1,x2]. \x3. (x1,x2,x3,x)

a) We don't want to complain about "x" being bound twice in
   the pattern [x1,x2]
b) We don't want x3 to shadow the x1,x2
c) We *do* want 'x' (dynamically bound with mkName) to bind
   to the innermost binding of "x", namely x3.
d) When pretty printing, we want to print a unique with x1,x2
   etc, else they'll all print as "x" which isn't very helpful

When we convert all this to HsSyn, the TH.Names are converted with
thRdrName.  To achieve (b) we want the binders to be Exact RdrNames.
Achieving (a) is a bit awkward, because
   - We must check for duplicate and shadowed names on Names,
     not RdrNames, *after* renaming.
     See Note [Collect binders only after renaming] in HsUtils

   - But to achieve (a) we must distinguish between the Exact
     RdrNames arising from TH and the Unqual RdrNames that would
     come from a user writing \[x,x] -> blah

So in Convert.thRdrName we translate
   TH Name                          RdrName
   --------------------------------------------------------
   NameU (arising from newName) --> Exact (Name{ System })
   NameS (arising from mkName)  --> Unqual

Notice that the NameUs generate *System* Names.  Then, when
figuring out shadowing and duplicates, we can filter out
System Names.

This use of System Names fits with other uses of System Names, eg for
temporary variables "a". Since there are lots of things called "a" we
usually want to print the name with the unique, and that is indeed
the way System Names are printed.

There's a small complication of course; see Note [Looking up Exact
RdrNames] in RnEnv.<|MERGE_RESOLUTION|>--- conflicted
+++ resolved
@@ -154,78 +154,42 @@
   = cvtPragmaD prag
 
 cvtDec (TySynD tc tvs rhs)
-<<<<<<< HEAD
-  = do	{ (_, tc', tvs') <- cvt_tycl_hdr [] tc tvs
-	; rhs' <- cvtType rhs
-	; returnL $ TyClD (SynDecl { tcdLName = tc' 
-                                  , tcdTyVars = tvs', tcdFVs = placeHolderNames 
+  = do  { (_, tc', tvs') <- cvt_tycl_hdr [] tc tvs
+        ; rhs' <- cvtType rhs
+        ; returnL $ TyClD (SynDecl { tcdLName = tc'
+                                  , tcdTyVars = tvs', tcdFVs = placeHolderNames
                                   , tcdRhs = rhs' }) }
 
 cvtDec (DataD ctxt tc tvs constrs derivs)
-  = do	{ (ctxt', tc', tvs') <- cvt_tycl_hdr ctxt tc tvs
-	; cons' <- mapM cvtConstr constrs
-	; derivs' <- cvtDerivs derivs
-       ; let defn = HsDataDefn { dd_ND = DataType, dd_cType = Nothing
-                               , dd_ctxt = ctxt'
-                               , dd_kindSig = Nothing
-                               , dd_cons = cons', dd_derivs = derivs' }
-	; returnL $ TyClD (DataDecl { tcdLName = tc', tcdTyVars = tvs'
+  = do  { (ctxt', tc', tvs') <- cvt_tycl_hdr ctxt tc tvs
+        ; cons' <- mapM cvtConstr constrs
+        ; derivs' <- cvtDerivs derivs
+        ; let defn = HsDataDefn { dd_ND = DataType, dd_cType = Nothing
+                                , dd_ctxt = ctxt'
+                                , dd_kindSig = Nothing
+                                , dd_cons = cons', dd_derivs = derivs' }
+        ; returnL $ TyClD (DataDecl { tcdLName = tc', tcdTyVars = tvs'
                                     , tcdDataDefn = defn, tcdFVs = placeHolderNames }) }
 
 cvtDec (NewtypeD ctxt tc tvs constr derivs)
-  = do	{ (ctxt', tc', tvs') <- cvt_tycl_hdr ctxt tc tvs
-	; con' <- cvtConstr constr
-	; derivs' <- cvtDerivs derivs
+  = do  { (ctxt', tc', tvs') <- cvt_tycl_hdr ctxt tc tvs
+        ; con' <- cvtConstr constr
+        ; derivs' <- cvtDerivs derivs
         ; let defn = HsDataDefn { dd_ND = NewType, dd_cType = Nothing
                                 , dd_ctxt = ctxt'
                                 , dd_kindSig = Nothing
                                 , dd_cons = [con'], dd_derivs = derivs' }
-	; returnL $ TyClD (DataDecl { tcdLName = tc', tcdTyVars = tvs'
+        ; returnL $ TyClD (DataDecl { tcdLName = tc', tcdTyVars = tvs'
                                     , tcdDataDefn = defn, tcdFVs = placeHolderNames }) }
 
 cvtDec (ClassD ctxt cl tvs fds decs)
-  = do	{ (cxt', tc', tvs') <- cvt_tycl_hdr ctxt cl tvs
-	; fds'  <- mapM cvt_fundep fds
+  = do  { (cxt', tc', tvs') <- cvt_tycl_hdr ctxt cl tvs
+        ; fds'  <- mapM cvt_fundep fds
         ; (binds', sigs', fams', ats', adts') <- cvt_ci_decs (ptext (sLit "a class declaration")) decs
         ; unless (null adts')
             (failWith $ (ptext (sLit "Default data instance declarations are not allowed:"))
                    $$ (Outputable.ppr adts'))
-	; returnL $ TyClD $
-=======
-  = do  { (_, tc', tvs') <- cvt_tycl_hdr [] tc tvs
-        ; rhs' <- cvtType rhs
-        ; returnL $ TyClD (TyDecl { tcdLName = tc'
-                                  , tcdTyVars = tvs', tcdFVs = placeHolderNames
-                                  , tcdTyDefn = TySynonym rhs' }) }
-
-cvtDec (DataD ctxt tc tvs constrs derivs)
-  = do  { (ctxt', tc', tvs') <- cvt_tycl_hdr ctxt tc tvs
-        ; cons' <- mapM cvtConstr constrs
-        ; derivs' <- cvtDerivs derivs
-       ; let defn = TyData { td_ND = DataType, td_cType = Nothing
-                           , td_ctxt = ctxt'
-                           , td_kindSig = Nothing
-                           , td_cons = cons', td_derivs = derivs' }
-        ; returnL $ TyClD (TyDecl { tcdLName = tc', tcdTyVars = tvs'
-                                  , tcdTyDefn = defn, tcdFVs = placeHolderNames }) }
-
-cvtDec (NewtypeD ctxt tc tvs constr derivs)
-  = do  { (ctxt', tc', tvs') <- cvt_tycl_hdr ctxt tc tvs
-        ; con' <- cvtConstr constr
-        ; derivs' <- cvtDerivs derivs
-        ; let defn = TyData { td_ND = NewType, td_cType = Nothing
-                            , td_ctxt = ctxt'
-                            , td_kindSig = Nothing
-                            , td_cons = [con'], td_derivs = derivs' }
-        ; returnL $ TyClD (TyDecl { tcdLName = tc', tcdTyVars = tvs'
-                                  , tcdTyDefn = defn, tcdFVs = placeHolderNames }) }
-
-cvtDec (ClassD ctxt cl tvs fds decs)
-  = do  { (cxt', tc', tvs') <- cvt_tycl_hdr ctxt cl tvs
-        ; fds'  <- mapM cvt_fundep fds
-        ; (binds', sigs', fams', ats') <- cvt_ci_decs (ptext (sLit "a class declaration")) decs
         ; returnL $ TyClD $
->>>>>>> d3e2912a
           ClassDecl { tcdCtxt = cxt', tcdLName = tc', tcdTyVars = tvs'
                     , tcdFDs = fds', tcdSigs = sigs', tcdMeths = binds'
                     , tcdATs = fams', tcdATDefs = ats', tcdDocs = []
@@ -234,23 +198,13 @@
         }
 
 cvtDec (InstanceD ctxt ty decs)
-<<<<<<< HEAD
-  = do 	{ let doc = ptext (sLit "an instance declaration")
+  = do  { let doc = ptext (sLit "an instance declaration")
         ; (binds', sigs', fams', ats', adts') <- cvt_ci_decs doc decs
-	; unless (null fams') (failWith (mkBadDecMsg doc fams'))
-	; ctxt' <- cvtContext ctxt
-	; L loc ty' <- cvtType ty
-	; let inst_ty' = L loc $ mkImplicitHsForAllTy ctxt' $ L loc ty'
-	; returnL $ InstD (ClsInstD (ClsInstDecl inst_ty' binds' sigs' ats' adts')) }
-=======
-  = do  { let doc = ptext (sLit "an instance declaration")
-        ; (binds', sigs', fams', ats') <- cvt_ci_decs doc decs
         ; unless (null fams') (failWith (mkBadDecMsg doc fams'))
         ; ctxt' <- cvtContext ctxt
         ; L loc ty' <- cvtType ty
         ; let inst_ty' = L loc $ mkImplicitHsForAllTy ctxt' $ L loc ty'
-        ; returnL $ InstD (ClsInstD inst_ty' binds' sigs' ats') }
->>>>>>> d3e2912a
+        ; returnL $ InstD (ClsInstD (ClsInstDecl inst_ty' binds' sigs' ats' adts')) }
 
 cvtDec (ForeignD ford)
   = do { ford' <- cvtForD ford
@@ -281,17 +235,16 @@
   = do { (ctxt', tc', typats') <- cvt_tyinst_hdr ctxt tc tys
        ; con' <- cvtConstr constr
        ; derivs' <- cvtDerivs derivs
-<<<<<<< HEAD
        ; let defn = HsDataDefn { dd_ND = NewType, dd_cType = Nothing
                                , dd_ctxt = ctxt'
                                , dd_kindSig = Nothing
-                               , dd_cons = [con'], dd_derivs = derivs' } 
-       ; returnL $ InstD $ DataFamInstD 
+                               , dd_cons = [con'], dd_derivs = derivs' }
+       ; returnL $ InstD $ DataFamInstD
            { dfid_inst = DataFamInstDecl { dfid_tycon = tc', dfid_pats = typats'
                                          , dfid_defn = defn, dfid_fvs = placeHolderNames } }}
 
 cvtDec (TySynInstD tc eqns)
-  = do	{ tc' <- tconNameL tc
+  = do  { tc' <- tconNameL tc
         ; eqns' <- mapM (cvtTySynEqn tc') eqns
         ; returnL $ InstD $ TyFamInstD
             { tfid_inst = TyFamInstDecl { tfid_eqns = eqns'
@@ -308,54 +261,22 @@
 
 ----------------
 cvt_ci_decs :: MsgDoc -> [TH.Dec]
-            -> CvtM (LHsBinds RdrName, 
-                     [LSig RdrName], 
+            -> CvtM (LHsBinds RdrName,
+                     [LSig RdrName],
                      [LFamilyDecl RdrName],
                      [LTyFamInstDecl RdrName],
                      [LDataFamInstDecl RdrName])
-=======
-       ; let defn = TyData { td_ND = NewType, td_cType = Nothing
-                           , td_ctxt = ctxt'
-                           , td_kindSig = Nothing
-                           , td_cons = [con'], td_derivs = derivs' }
-       ; returnL $ InstD $ FamInstD
-           { lid_inst = FamInstDecl { fid_tycon = tc', fid_pats = typats'
-                                    , fid_defn = defn, fid_fvs = placeHolderNames } } }
-
-cvtDec (TySynInstD tc tys rhs)
-  = do  { (_, tc', tys') <- cvt_tyinst_hdr [] tc tys
-        ; rhs' <- cvtType rhs
-        ; returnL $ InstD $ FamInstD
-            { lid_inst = FamInstDecl { fid_tycon = tc', fid_pats = tys'
-                                     , fid_defn = TySynonym rhs', fid_fvs = placeHolderNames } } }
-
-----------------
-cvt_ci_decs :: MsgDoc -> [TH.Dec]
-            -> CvtM (LHsBinds RdrName,
-                     [LSig RdrName],
-                     [LTyClDecl RdrName],    -- Family decls
-                     [LFamInstDecl RdrName])
->>>>>>> d3e2912a
 -- Convert the declarations inside a class or instance decl
 -- ie signatures, bindings, and associated types
 cvt_ci_decs doc decs
   = do  { decs' <- mapM cvtDec decs
-<<<<<<< HEAD
         ; let (ats', bind_sig_decs') = partitionWith is_tyfam_inst decs'
         ; let (adts', no_ats')       = partitionWith is_datafam_inst bind_sig_decs'
-	; let (sigs', prob_binds')   = partitionWith is_sig no_ats'
-	; let (binds', prob_fams')   = partitionWith is_bind prob_binds'
-        ; let (fams', bads)          = partitionWith is_fam_decl prob_fams'
-	; unless (null bads) (failWith (mkBadDecMsg doc bads))
-        ; return (listToBag binds', sigs', fams', ats', adts') }
-=======
-        ; let (ats', bind_sig_decs') = partitionWith is_fam_inst decs'
-        ; let (sigs', prob_binds')   = partitionWith is_sig bind_sig_decs'
+        ; let (sigs', prob_binds')   = partitionWith is_sig no_ats'
         ; let (binds', prob_fams')   = partitionWith is_bind prob_binds'
         ; let (fams', bads)          = partitionWith is_fam_decl prob_fams'
         ; unless (null bads) (failWith (mkBadDecMsg doc bads))
-        ; return (listToBag binds', sigs', fams', ats') }
->>>>>>> d3e2912a
+        ; return (listToBag binds', sigs', fams', ats', adts') }
 
 ----------------
 cvt_tycl_hdr :: TH.Cxt -> TH.Name -> [TH.TyVarBndr]
