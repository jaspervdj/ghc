%
% (c) The University of Glasgow, 1996-2003

Functions over HsSyn specialised to RdrName.

\begin{code}
module RdrHsSyn (
        extractHsTyRdrTyVars,
        extractHsRhoRdrTyVars, extractGenericPatTyVars,

        mkHsOpApp,
        mkHsIntegral, mkHsFractional, mkHsIsString,
        mkHsDo, mkHsSplice, mkTopSpliceDecl,
        mkClassDecl, mkTyData, mkTyFamily, mkTySynonym,
        splitCon, mkInlinePragma,
        mkRecConstrOrUpdate, -- HsExp -> [HsFieldUpdate] -> P HsExp

        cvBindGroup,
        cvBindsAndSigs,
        cvTopDecls,
        placeHolderPunRhs,

        -- Stuff to do with Foreign declarations
        mkImport,
        parseCImport,
        mkExport,
        mkExtName,           -- RdrName -> CLabelString
        mkGadtDecl,          -- [Located RdrName] -> LHsType RdrName -> ConDecl RdrName
        mkSimpleConDecl,
        mkDeprecatedGadtRecordDecl,

        -- Bunch of functions in the parser monad for
        -- checking and constructing values
        checkPrecP,           -- Int -> P Int
        checkContext,         -- HsType -> P HsContext
        checkTyVars,          -- [LHsType RdrName] -> P ()
        checkKindSigs,        -- [LTyClDecl RdrName] -> P ()
        checkPattern,         -- HsExp -> P HsPat
        bang_RDR,
        checkPatterns,        -- SrcLoc -> [HsExp] -> P [HsPat]
        checkMonadComp,       -- P (HsStmtContext RdrName)
        checkValDef,          -- (SrcLoc, HsExp, HsRhs, [HsDecl]) -> P HsDecl
        checkValSig,          -- (SrcLoc, HsExp, HsRhs, [HsDecl]) -> P HsDecl
        checkDoAndIfThenElse,
        checkRecordSyntax,
        parseError,
        parseErrorSDoc,
    ) where

import HsSyn            -- Lots of it
import Class            ( FunDep )
import RdrName          ( RdrName, isRdrTyVar, isRdrTc, mkUnqual, rdrNameOcc, 
                          isRdrDataCon, isUnqual, getRdrName, setRdrNameSpace )
import Name             ( Name )
import BasicTypes       ( maxPrecedence, Activation(..), RuleMatchInfo,
                          InlinePragma(..), InlineSpec(..) )
import TcEvidence       ( idHsWrapper )
import Lexer
import TysWiredIn       ( unitTyCon, unitDataCon )
import ForeignCall
import OccName          ( srcDataName, varName, isDataOcc, isTcOcc,
                          occNameString )
import PrelNames        ( forall_tv_RDR )
import DynFlags
import SrcLoc
import OrdList          ( OrdList, fromOL )
import Bag              ( Bag, emptyBag, consBag, foldrBag )
import Outputable
import FastString
import Maybes

import Control.Applicative ((<$>))
import Control.Monad
import Text.ParserCombinators.ReadP as ReadP
import Data.List        ( nubBy, partition )
import Data.Char

#include "HsVersions.h"
\end{code}


%************************************************************************
%*                                                                      *
\subsection{A few functions over HsSyn at RdrName}
%*                                                                    *
%************************************************************************

extractHsTyRdrNames finds the free variables of a HsType
It's used when making the for-alls explicit.

\begin{code}
extractHsTyRdrTyVars :: LHsType RdrName -> [Located RdrName]
extractHsTyRdrTyVars ty = nubBy eqLocated (extract_lty ty [])

extractHsTysRdrTyVars :: [LHsType RdrName] -> [Located RdrName]
extractHsTysRdrTyVars ty = nubBy eqLocated (extract_ltys ty [])

extractHsRhoRdrTyVars :: LHsContext RdrName -> LHsType RdrName -> [Located RdrName]
-- This one takes the context and tau-part of a
-- sigma type and returns their free type variables
extractHsRhoRdrTyVars ctxt ty
 = nubBy eqLocated $ extract_lctxt ctxt (extract_lty ty [])

extract_lctxt :: LHsContext RdrName -> [Located RdrName] -> [Located RdrName]
extract_lctxt ctxt acc = foldr extract_lty acc (unLoc ctxt)

extract_ltys :: [LHsType RdrName] -> [Located RdrName] -> [Located RdrName]
extract_ltys tys acc = foldr extract_lty acc tys

-- IA0_NOTE: Should this function also return kind variables?
-- (explicit kind poly)
extract_lty :: LHsType RdrName -> [Located RdrName] -> [Located RdrName]
extract_lty (L loc ty) acc
  = case ty of
      HsTyVar tv                -> extract_tv loc tv acc
      HsBangTy _ ty             -> extract_lty ty acc
      HsRecTy flds              -> foldr (extract_lty . cd_fld_type) acc flds
      HsAppTy ty1 ty2           -> extract_lty ty1 (extract_lty ty2 acc)
      HsListTy ty               -> extract_lty ty acc
      HsPArrTy ty               -> extract_lty ty acc
      HsTupleTy _ tys           -> extract_ltys tys acc
      HsFunTy ty1 ty2           -> extract_lty ty1 (extract_lty ty2 acc)
      HsIParamTy _ ty           -> extract_lty ty acc
      HsEqTy ty1 ty2            -> extract_lty ty1 (extract_lty ty2 acc)
      HsOpTy ty1 (_, (L loc tv)) ty2 -> extract_tv loc tv (extract_lty ty1 (extract_lty ty2 acc))
      HsParTy ty                -> extract_lty ty acc
      HsCoreTy {}               -> acc  -- The type is closed
      HsQuasiQuoteTy {}         -> acc  -- Quasi quotes mention no type variables
      HsSpliceTy {}             -> acc  -- Type splices mention no type variables
      HsKindSig ty _            -> extract_lty ty acc
      HsForAllTy _ [] cx ty     -> extract_lctxt cx (extract_lty ty acc)
      HsForAllTy _ tvs cx ty    -> acc ++ (filter ((`notElem` locals) . unLoc) $
                                           extract_lctxt cx (extract_lty ty []))
                                where
                                   locals = hsLTyVarNames tvs
      HsDocTy ty _              -> extract_lty ty acc
      HsExplicitListTy _ tys    -> extract_ltys tys acc
      HsExplicitTupleTy _ tys   -> extract_ltys tys acc
      HsWrapTy _ _              -> panic "extract_lty"

extract_tv :: SrcSpan -> RdrName -> [Located RdrName] -> [Located RdrName]
extract_tv loc tv acc | isRdrTyVar tv = L loc tv : acc
                      | otherwise     = acc

extractGenericPatTyVars :: LHsBinds RdrName -> [Located RdrName]
-- Get the type variables out of the type patterns in a bunch of
-- possibly-generic bindings in a class declaration
extractGenericPatTyVars binds
  = nubBy eqLocated (foldrBag get [] binds)
  where
    get (L _ (FunBind { fun_matches = MatchGroup ms _ })) acc = foldr (get_m.unLoc) acc ms
    get _                                                 acc = acc

    get_m _ acc = acc
\end{code}


%************************************************************************
%*                                                                      *
\subsection{Construction functions for Rdr stuff}
%*                                                                    *
%************************************************************************

mkClassDecl builds a RdrClassDecl, filling in the names for tycon and datacon
by deriving them from the name of the class.  We fill in the names for the
tycon and datacon corresponding to the class, by deriving them from the
name of the class itself.  This saves recording the names in the interface
file (which would be equally good).

Similarly for mkConDecl, mkClassOpSig and default-method names.

        *** See "THE NAMING STORY" in HsDecls ****

\begin{code}
mkClassDecl :: SrcSpan
            -> Located (Maybe (LHsContext RdrName), LHsType RdrName)
            -> Located [Located (FunDep RdrName)]
            -> Located (OrdList (LHsDecl RdrName))
            -> P (LTyClDecl RdrName)

mkClassDecl loc (L _ (mcxt, tycl_hdr)) fds where_cls
  = do { let (binds, sigs, at_stuff, docs) = cvBindsAndSigs (unLoc where_cls)
             (at_defs, ats) = partition (isTypeDecl . unLoc) at_stuff
             cxt = fromMaybe (noLoc []) mcxt
       ; (cls, tparams) <- checkTyClHdr tycl_hdr
       ; tyvars <- checkTyVars tycl_hdr tparams      -- Only type vars allowed
       ; checkKindSigs ats
       ; return (L loc (ClassDecl { tcdCtxt = cxt, tcdLName = cls, tcdTyVars = tyvars,
                                    tcdFDs = unLoc fds, tcdSigs = sigs, tcdMeths = binds,
                                    tcdATs   = ats, tcdATDefs = at_defs, tcdDocs  = docs })) }

mkTyData :: SrcSpan
         -> NewOrData
         -> Bool                -- True <=> data family instance
         -> Maybe CType
         -> Located (Maybe (LHsContext RdrName), LHsType RdrName)
         -> Maybe (LHsKind RdrName)
         -> [LConDecl RdrName]
         -> Maybe [LHsType RdrName]
         -> P (LTyClDecl RdrName)
mkTyData loc new_or_data is_family cType (L _ (mcxt, tycl_hdr)) ksig data_cons maybe_deriv
  = do { (tc, tparams) <- checkTyClHdr tycl_hdr

       ; checkDatatypeContext mcxt
       ; let cxt = fromMaybe (noLoc []) mcxt
       ; (tyvars, typats) <- checkTParams is_family tycl_hdr tparams
       ; return (L loc (TyData { tcdND = new_or_data, tcdCType = cType,
                                 tcdCtxt = cxt, tcdLName = tc,
                                 tcdTyVars = tyvars, tcdTyPats = typats,
                                 tcdCons = data_cons,
                                 tcdKindSig = ksig, tcdDerivs = maybe_deriv })) }

mkTySynonym :: SrcSpan
            -> Bool             -- True <=> type family instances
            -> LHsType RdrName  -- LHS
            -> LHsType RdrName  -- RHS
            -> P (LTyClDecl RdrName)
mkTySynonym loc is_family lhs rhs
  = do { (tc, tparams) <- checkTyClHdr lhs
       ; (tyvars, typats) <- checkTParams is_family lhs tparams
<<<<<<< HEAD
       ; return (L loc (TySynonym { tcdLName = tc, tcdCType = cType
                                  , tcdTyVars = tyvars, tcdTyPats = typats
                                  , tcdSynRhs = rhs, tcdFVs = placeHolderNames })) }
=======
       ; return (L loc (TySynonym tc tyvars typats rhs)) }
>>>>>>> 1eee2746

mkTyFamily :: SrcSpan
           -> FamilyFlavour
           -> LHsType RdrName   -- LHS
           -> Maybe (LHsKind RdrName) -- Optional kind signature
           -> P (LTyClDecl RdrName)
mkTyFamily loc flavour lhs ksig
  = do { (tc, tparams) <- checkTyClHdr lhs
       ; tyvars <- checkTyVars lhs tparams
       ; return (L loc (TyFamily flavour tc tyvars ksig)) }

mkTopSpliceDecl :: LHsExpr RdrName -> HsDecl RdrName
-- If the user wrote
--      [pads| ... ]   then return a QuasiQuoteD
--      $(e)           then return a SpliceD
-- but if she wrote, say,
--      f x            then behave as if she'd written $(f x)
--                     ie a SpliceD
mkTopSpliceDecl (L _ (HsQuasiQuoteE qq))            = QuasiQuoteD qq
mkTopSpliceDecl (L _ (HsSpliceE (HsSplice _ expr))) = SpliceD (SpliceDecl expr       Explicit)
mkTopSpliceDecl other_expr                          = SpliceD (SpliceDecl other_expr Implicit)
\end{code}

%************************************************************************
%*                                                                      *
\subsection[cvBinds-etc]{Converting to @HsBinds@, etc.}
%*                                                                      *
%************************************************************************

Function definitions are restructured here. Each is assumed to be recursive
initially, and non recursive definitions are discovered by the dependency
analyser.


\begin{code}
--  | Groups together bindings for a single function
cvTopDecls :: OrdList (LHsDecl RdrName) -> [LHsDecl RdrName]
cvTopDecls decls = go (fromOL decls)
  where
    go :: [LHsDecl RdrName] -> [LHsDecl RdrName]
    go []                   = []
    go (L l (ValD b) : ds)  = L l' (ValD b') : go ds'
                            where (L l' b', ds') = getMonoBind (L l b) ds
    go (d : ds)             = d : go ds

-- Declaration list may only contain value bindings and signatures.
cvBindGroup :: OrdList (LHsDecl RdrName) -> HsValBinds RdrName
cvBindGroup binding
  = case cvBindsAndSigs binding of
      (mbs, sigs, tydecls, _) -> ASSERT( null tydecls )
                                 ValBindsIn mbs sigs

cvBindsAndSigs :: OrdList (LHsDecl RdrName)
  -> (Bag (LHsBind RdrName), [LSig RdrName], [LTyClDecl RdrName], [LDocDecl])
-- Input decls contain just value bindings and signatures
-- and in case of class or instance declarations also
-- associated type declarations. They might also contain Haddock comments.
cvBindsAndSigs  fb = go (fromOL fb)
  where
    go []                  = (emptyBag, [], [], [])
    go (L l (SigD s) : ds) = (bs, L l s : ss, ts, docs)
                           where (bs, ss, ts, docs) = go ds
    go (L l (ValD b) : ds) = (b' `consBag` bs, ss, ts, docs)
                           where (b', ds')    = getMonoBind (L l b) ds
                                 (bs, ss, ts, docs) = go ds'
    go (L l (TyClD t): ds) = (bs, ss, L l t : ts, docs)
                           where (bs, ss, ts, docs) = go ds
    go (L l (DocD d) : ds) =  (bs, ss, ts, (L l d) : docs)
                           where (bs, ss, ts, docs) = go ds
    go (L _ d : _)        = pprPanic "cvBindsAndSigs" (ppr d)

-----------------------------------------------------------------------------
-- Group function bindings into equation groups

getMonoBind :: LHsBind RdrName -> [LHsDecl RdrName]
  -> (LHsBind RdrName, [LHsDecl RdrName])
-- Suppose      (b',ds') = getMonoBind b ds
--      ds is a list of parsed bindings
--      b is a MonoBinds that has just been read off the front

-- Then b' is the result of grouping more equations from ds that
-- belong with b into a single MonoBinds, and ds' is the depleted
-- list of parsed bindings.
--
-- All Haddock comments between equations inside the group are
-- discarded.
--
-- No AndMonoBinds or EmptyMonoBinds here; just single equations

getMonoBind (L loc1 (FunBind { fun_id = fun_id1@(L _ f1), fun_infix = is_infix1,
                               fun_matches = MatchGroup mtchs1 _ })) binds
  | has_args mtchs1
  = go is_infix1 mtchs1 loc1 binds []
  where
    go is_infix mtchs loc
       (L loc2 (ValD (FunBind { fun_id = L _ f2, fun_infix = is_infix2,
                                fun_matches = MatchGroup mtchs2 _ })) : binds) _
        | f1 == f2 = go (is_infix || is_infix2) (mtchs2 ++ mtchs)
                        (combineSrcSpans loc loc2) binds []
    go is_infix mtchs loc (doc_decl@(L loc2 (DocD _)) : binds) doc_decls
        = let doc_decls' = doc_decl : doc_decls
          in go is_infix mtchs (combineSrcSpans loc loc2) binds doc_decls'
    go is_infix mtchs loc binds doc_decls
        = (L loc (makeFunBind fun_id1 is_infix (reverse mtchs)), (reverse doc_decls) ++ binds)
        -- Reverse the final matches, to get it back in the right order
        -- Do the same thing with the trailing doc comments

getMonoBind bind binds = (bind, binds)

has_args :: [LMatch RdrName] -> Bool
has_args []                           = panic "RdrHsSyn:has_args"
has_args ((L _ (Match args _ _)) : _) = not (null args)
        -- Don't group together FunBinds if they have
        -- no arguments.  This is necessary now that variable bindings
        -- with no arguments are now treated as FunBinds rather
        -- than pattern bindings (tests/rename/should_fail/rnfail002).
\end{code}

%************************************************************************
%*                                                                      *
\subsection[PrefixToHS-utils]{Utilities for conversion}
%*                                                                      *
%************************************************************************


\begin{code}
-----------------------------------------------------------------------------
-- splitCon

-- When parsing data declarations, we sometimes inadvertently parse
-- a constructor application as a type (eg. in data T a b = C a b `D` E a b)
-- This function splits up the type application, adds any pending
-- arguments, and converts the type constructor back into a data constructor.

splitCon :: LHsType RdrName
      -> P (Located RdrName, HsConDeclDetails RdrName)
-- This gets given a "type" that should look like
--      C Int Bool
-- or   C { x::Int, y::Bool }
-- and returns the pieces
splitCon ty
 = split ty []
 where
   split (L _ (HsAppTy t u)) ts    = split t (u : ts)
   split (L l (HsTyVar tc))  ts    = do data_con <- tyConToDataCon l tc
                                        return (data_con, mk_rest ts)
   split (L l (HsTupleTy _ [])) [] = return (L l (getRdrName unitDataCon), PrefixCon [])
                                         -- See Note [Unit tuples] in HsTypes
   split (L l _) _                 = parseErrorSDoc l (text "parse error in constructor in data/newtype declaration:" <+> ppr ty)

   mk_rest [L _ (HsRecTy flds)] = RecCon flds
   mk_rest ts                   = PrefixCon ts

mkDeprecatedGadtRecordDecl :: SrcSpan
                           -> Located RdrName
                           -> [ConDeclField RdrName]
                           -> LHsType RdrName
                           ->  P (LConDecl  RdrName)
-- This one uses the deprecated syntax
--    C { x,y ::Int } :: T a b
-- We give it a RecCon details right away
mkDeprecatedGadtRecordDecl loc (L con_loc con) flds res_ty
  = do { data_con <- tyConToDataCon con_loc con
       ; return (L loc (ConDecl { con_old_rec  = True
                                , con_name     = data_con
                                , con_explicit = Implicit
                                , con_qvars    = []
                                , con_cxt      = noLoc []
                                , con_details  = RecCon flds
                                , con_res      = ResTyGADT res_ty
                                , con_doc      = Nothing })) }

mkSimpleConDecl :: Located RdrName -> [LHsTyVarBndr RdrName]
                -> LHsContext RdrName -> HsConDeclDetails RdrName
                -> ConDecl RdrName

mkSimpleConDecl name qvars cxt details
  = ConDecl { con_old_rec  = False
            , con_name     = name
            , con_explicit = Explicit
            , con_qvars    = qvars
            , con_cxt      = cxt
            , con_details  = details
            , con_res      = ResTyH98
            , con_doc      = Nothing }

mkGadtDecl :: [Located RdrName]
           -> LHsType RdrName     -- Always a HsForAllTy
           -> [ConDecl RdrName]
-- We allow C,D :: ty
-- and expand it as if it had been
--    C :: ty; D :: ty
-- (Just like type signatures in general.)
mkGadtDecl names (L _ (HsForAllTy imp qvars cxt tau))
  = [mk_gadt_con name | name <- names]
  where
    (details, res_ty)           -- See Note [Sorting out the result type]
      = case tau of
          L _ (HsFunTy (L _ (HsRecTy flds)) res_ty) -> (RecCon flds,  res_ty)
          _other                                    -> (PrefixCon [], tau)

    mk_gadt_con name
       = ConDecl { con_old_rec  = False
                 , con_name     = name
                 , con_explicit = imp
                 , con_qvars    = qvars
                 , con_cxt      = cxt
                 , con_details  = details
                 , con_res      = ResTyGADT res_ty
                 , con_doc      = Nothing }
mkGadtDecl _ other_ty = pprPanic "mkGadtDecl" (ppr other_ty)

tyConToDataCon :: SrcSpan -> RdrName -> P (Located RdrName)
tyConToDataCon loc tc
  | isTcOcc (rdrNameOcc tc)
  = return (L loc (setRdrNameSpace tc srcDataName))
  | otherwise
  = parseErrorSDoc loc (msg $$ extra)
  where
    msg = text "Not a data constructor:" <+> quotes (ppr tc)
    extra | tc == forall_tv_RDR
          = text "Perhaps you intended to use -XExistentialQuantification"
          | otherwise = empty
\end{code}

Note [Sorting out the result type]
~~~~~~~~~~~~~~~~~~~~~~~~~~~~~~~~~~
In a GADT declaration which is not a record, we put the whole constr
type into the ResTyGADT for now; the renamer will unravel it once it
has sorted out operator fixities. Consider for example
     C :: a :*: b -> a :*: b -> a :+: b
Initially this type will parse as
      a :*: (b -> (a :*: (b -> (a :+: b))))

so it's hard to split up the arguments until we've done the precedence
resolution (in the renamer) On the other hand, for a record
        { x,y :: Int } -> a :*: b
there is no doubt.  AND we need to sort records out so that
we can bring x,y into scope.  So:
   * For PrefixCon we keep all the args in the ResTyGADT
   * For RecCon we do not

\begin{code}
checkTParams :: Bool      -- Type/data family
             -> LHsType RdrName
             -> [LHsType RdrName]
             -> P ([LHsTyVarBndr RdrName], Maybe [LHsType RdrName])
-- checkTParams checks the type parameters of a data/newtype declaration
-- There are two cases:
--
--  a) Vanilla data/newtype decl. In that case
--        - the type parameters should all be type variables
--        - they may have a kind annotation
--
--  b) Family data/newtype decl.  In that case
--        - The type parameters may be arbitrary types
--        - We find the type-varaible binders by find the
--          free type vars of those types
--        - We make them all kind-sig-free binders (UserTyVar)
--          If there are kind sigs in the type parameters, they
--          will fix the binder's kind when we kind-check the
--          type parameters
checkTParams is_family tycl_hdr tparams
  | not is_family        -- Vanilla case (a)
  = do { tyvars <- checkTyVars tycl_hdr tparams
       ; return (tyvars, Nothing) }
  | otherwise            -- Family case (b)
  = do { let tyvars = userHsTyVarBndrs (extractHsTysRdrTyVars tparams)
       ; return (tyvars, Just tparams) }

checkTyVars :: LHsType RdrName -> [LHsType RdrName] -> P [LHsTyVarBndr RdrName]
-- Check whether the given list of type parameters are all type variables
-- (possibly with a kind signature).  If the second argument is `False',
-- only type variables are allowed and we raise an error on encountering a
-- non-variable; otherwise, we allow non-variable arguments and return the
-- entire list of parameters.
checkTyVars tycl_hdr tparms = mapM chk tparms
  where
        -- Check that the name space is correct!
    chk (L l (HsKindSig (L _ (HsTyVar tv)) k))
        | isRdrTyVar tv    = return (L l (KindedTyVar tv (HsBSig k placeHolderBndrs) placeHolderKind))
    chk (L l (HsTyVar tv))
        | isRdrTyVar tv    = return (L l (UserTyVar tv placeHolderKind))
    chk t@(L l _)
        = parseErrorSDoc l $
          vcat [ sep [ ptext (sLit "Unexpected type") <+> quotes (ppr t)
                     , ptext (sLit "where type variable expected") ]
               , ptext (sLit "In the declaration of") <+> quotes (ppr tycl_hdr) ]

checkDatatypeContext :: Maybe (LHsContext RdrName) -> P ()
checkDatatypeContext Nothing = return ()
checkDatatypeContext (Just (L loc c))
    = do allowed <- extension datatypeContextsEnabled
         unless allowed $
             parseErrorSDoc loc
                 (text "Illegal datatype context (use -XDatatypeContexts):" <+>
                  pprHsContext c)

checkRecordSyntax :: Outputable a => Located a -> P (Located a)
checkRecordSyntax lr@(L loc r)
    = do allowed <- extension traditionalRecordSyntaxEnabled
         if allowed
             then return lr
             else parseErrorSDoc loc
                      (text "Illegal record syntax (use -XTraditionalRecordSyntax):" <+>
                       ppr r)

checkTyClHdr :: LHsType RdrName
             -> P (Located RdrName,          -- the head symbol (type or class name)
                   [LHsType RdrName])        -- parameters of head symbol
-- Well-formedness check and decomposition of type and class heads.
-- Decomposes   T ty1 .. tyn   into    (T, [ty1, ..., tyn])
--              Int :*: Bool   into    (:*:, [Int, Bool])
-- returning the pieces
checkTyClHdr ty
  = goL ty []
  where
    goL (L l ty) acc = go l ty acc

    go l (HsTyVar tc) acc 
        | isRdrTc tc          = return (L l tc, acc)
    go _ (HsOpTy t1 (_, ltc@(L _ tc)) t2) acc
        | isRdrTc tc         = return (ltc, t1:t2:acc)
    go _ (HsParTy ty)    acc = goL ty acc
    go _ (HsAppTy t1 t2) acc = goL t1 (t2:acc)
    go l (HsTupleTy _ []) [] = return (L l (getRdrName unitTyCon), [])
                                   -- See Note [Unit tuples] in HsTypes
    go l _               _   = parseErrorSDoc l (text "Malformed head of type or class declaration:" <+> ppr ty)

-- Check that associated type declarations of a class are all kind signatures.
--
checkKindSigs :: [LTyClDecl RdrName] -> P ()
checkKindSigs = mapM_ check
  where
    check (L l tydecl)
      | isFamilyDecl tydecl = return ()
      | isTypeDecl   tydecl = return ()
      | otherwise
      = parseErrorSDoc l (text "Type declaration in a class must be a kind signature or synonym default:" 
                          $$ ppr tydecl)

checkContext :: LHsType RdrName -> P (LHsContext RdrName)
checkContext (L l orig_t)
  = check orig_t
 where
  check (HsTupleTy _ ts)        -- (Eq a, Ord b) shows up as a tuple type
    = return (L l ts)           -- Ditto ()

  check (HsParTy ty)    -- to be sure HsParTy doesn't get into the way
    = check (unLoc ty)

  check _
    = return (L l [L l orig_t])

-- -------------------------------------------------------------------------
-- Checking Patterns.

-- We parse patterns as expressions and check for valid patterns below,
-- converting the expression into a pattern at the same time.

checkPattern :: LHsExpr RdrName -> P (LPat RdrName)
checkPattern e = checkLPat e

checkPatterns :: [LHsExpr RdrName] -> P [LPat RdrName]
checkPatterns es = mapM checkPattern es

checkLPat :: LHsExpr RdrName -> P (LPat RdrName)
checkLPat e@(L l _) = checkPat l e []

checkPat :: SrcSpan -> LHsExpr RdrName -> [LPat RdrName] -> P (LPat RdrName)
checkPat loc (L l (HsVar c)) args
  | isRdrDataCon c = return (L loc (ConPatIn (L l c) (PrefixCon args)))
checkPat loc e args     -- OK to let this happen even if bang-patterns
                        -- are not enabled, because there is no valid
                        -- non-bang-pattern parse of (C ! e)
  | Just (e', args') <- splitBang e
  = do  { args'' <- checkPatterns args'
        ; checkPat loc e' (args'' ++ args) }
checkPat loc (L _ (HsApp f x)) args
  = do { x <- checkLPat x; checkPat loc f (x:args) }
checkPat loc (L _ e) []
  = do { pState <- getPState
       ; p <- checkAPat (dflags pState) loc e
       ; return (L loc p) }
checkPat loc e _
  = patFail loc (unLoc e)

checkAPat :: DynFlags -> SrcSpan -> HsExpr RdrName -> P (Pat RdrName)
checkAPat dynflags loc e0 = case e0 of
   EWildPat -> return (WildPat placeHolderType)
   HsVar x  -> return (VarPat x)
   HsLit l  -> return (LitPat l)

   -- Overloaded numeric patterns (e.g. f 0 x = x)
   -- Negation is recorded separately, so that the literal is zero or +ve
   -- NB. Negative *primitive* literals are already handled by the lexer
   HsOverLit pos_lit          -> return (mkNPat pos_lit Nothing)
   NegApp (L _ (HsOverLit pos_lit)) _
                        -> return (mkNPat pos_lit (Just noSyntaxExpr))

   SectionR (L _ (HsVar bang)) e        -- (! x)
        | bang == bang_RDR
        -> do { bang_on <- extension bangPatEnabled
              ; if bang_on then checkLPat e >>= (return . BangPat)
                else parseErrorSDoc loc (text "Illegal bang-pattern (use -XBangPatterns):" $$ ppr e0) }

   ELazyPat e         -> checkLPat e >>= (return . LazyPat)
   EAsPat n e         -> checkLPat e >>= (return . AsPat n)
   -- view pattern is well-formed if the pattern is
   EViewPat expr patE -> checkLPat patE >>= (return . (\p -> ViewPat expr p placeHolderType))
   ExprWithTySig e t  -> do e <- checkLPat e
                            -- Pattern signatures are parsed as sigtypes,
                            -- but they aren't explicit forall points.  Hence
                            -- we have to remove the implicit forall here.
                            let t' = case t of
                                       L _ (HsForAllTy Implicit _ (L _ []) ty) -> ty
                                       other -> other
                            return (SigPatIn e (HsBSig t' placeHolderBndrs))

   -- n+k patterns
   OpApp (L nloc (HsVar n)) (L _ (HsVar plus)) _
         (L _ (HsOverLit lit@(OverLit {ol_val = HsIntegral {}})))
                      | xopt Opt_NPlusKPatterns dynflags && (plus == plus_RDR)
                      -> return (mkNPlusKPat (L nloc n) lit)

   OpApp l op _fix r  -> do l <- checkLPat l
                            r <- checkLPat r
                            case op of
                               L cl (HsVar c) | isDataOcc (rdrNameOcc c)
                                      -> return (ConPatIn (L cl c) (InfixCon l r))
                               _ -> patFail loc e0

   HsPar e            -> checkLPat e >>= (return . ParPat)
   ExplicitList _ es  -> do ps <- mapM checkLPat es
                            return (ListPat ps placeHolderType)
   ExplicitPArr _ es  -> do ps <- mapM checkLPat es
                            return (PArrPat ps placeHolderType)

   ExplicitTuple es b
     | all tupArgPresent es  -> do ps <- mapM checkLPat [e | Present e <- es]
                                   return (TuplePat ps b placeHolderType)
     | otherwise -> parseErrorSDoc loc (text "Illegal tuple section in pattern:" $$ ppr e0)

   RecordCon c _ (HsRecFields fs dd)
                      -> do fs <- mapM checkPatField fs
                            return (ConPatIn c (RecCon (HsRecFields fs dd)))
   HsQuasiQuoteE q    -> return (QuasiQuotePat q)
   _                  -> patFail loc e0

placeHolderPunRhs :: LHsExpr RdrName
-- The RHS of a punned record field will be filled in by the renamer
-- It's better not to make it an error, in case we want to print it when debugging
placeHolderPunRhs = noLoc (HsVar pun_RDR)

plus_RDR, bang_RDR, pun_RDR :: RdrName
plus_RDR = mkUnqual varName (fsLit "+") -- Hack
bang_RDR = mkUnqual varName (fsLit "!") -- Hack
pun_RDR  = mkUnqual varName (fsLit "pun-right-hand-side")

checkPatField :: HsRecField RdrName (LHsExpr RdrName) -> P (HsRecField RdrName (LPat RdrName))
checkPatField fld = do  { p <- checkLPat (hsRecFieldArg fld)
                        ; return (fld { hsRecFieldArg = p }) }

patFail :: SrcSpan -> HsExpr RdrName -> P a
patFail loc e = parseErrorSDoc loc (text "Parse error in pattern:" <+> ppr e)


---------------------------------------------------------------------------
-- Check Equation Syntax

checkValDef :: LHsExpr RdrName
            -> Maybe (LHsType RdrName)
            -> Located (GRHSs RdrName)
            -> P (HsBind RdrName)

checkValDef lhs (Just sig) grhss
        -- x :: ty = rhs  parses as a *pattern* binding
  = checkPatBind (L (combineLocs lhs sig) (ExprWithTySig lhs sig)) grhss

checkValDef lhs opt_sig grhss
  = do  { mb_fun <- isFunLhs lhs
        ; case mb_fun of
            Just (fun, is_infix, pats) -> checkFunBind (getLoc lhs)
                                                fun is_infix pats opt_sig grhss
            Nothing -> checkPatBind lhs grhss }

checkFunBind :: SrcSpan
             -> Located RdrName
             -> Bool
             -> [LHsExpr RdrName]
             -> Maybe (LHsType RdrName)
             -> Located (GRHSs RdrName)
             -> P (HsBind RdrName)
checkFunBind lhs_loc fun is_infix pats opt_sig (L rhs_span grhss)
  = do  ps <- checkPatterns pats
        let match_span = combineSrcSpans lhs_loc rhs_span
        return (makeFunBind fun is_infix [L match_span (Match ps opt_sig grhss)])
        -- The span of the match covers the entire equation.
        -- That isn't quite right, but it'll do for now.

makeFunBind :: Located id -> Bool -> [LMatch id] -> HsBind id
-- Like HsUtils.mkFunBind, but we need to be able to set the fixity too
makeFunBind fn is_infix ms
  = FunBind { fun_id = fn, fun_infix = is_infix, fun_matches = mkMatchGroup ms,
              fun_co_fn = idHsWrapper, bind_fvs = placeHolderNames, fun_tick = Nothing }

checkPatBind :: LHsExpr RdrName
             -> Located (GRHSs RdrName)
             -> P (HsBind RdrName)
checkPatBind lhs (L _ grhss)
  = do  { lhs <- checkPattern lhs
        ; return (PatBind lhs grhss placeHolderType placeHolderNames
                    (Nothing,[])) }

checkValSig
        :: LHsExpr RdrName
        -> LHsType RdrName
        -> P (Sig RdrName)
checkValSig (L l (HsVar v)) ty
  | isUnqual v && not (isDataOcc (rdrNameOcc v))
  = return (TypeSig [L l v] ty)
checkValSig lhs@(L l _) ty
  = parseErrorSDoc l ((text "Invalid type signature:" <+>
                       ppr lhs <+> text "::" <+> ppr ty)
                   $$ text hint)
  where
    hint = if foreign_RDR `looks_like` lhs
           then "Perhaps you meant to use -XForeignFunctionInterface?"
           else if default_RDR `looks_like` lhs
                then "Perhaps you meant to use -XDefaultSignatures?"
                else "Should be of form <variable> :: <type>"
    -- A common error is to forget the ForeignFunctionInterface flag
    -- so check for that, and suggest.  cf Trac #3805
    -- Sadly 'foreign import' still barfs 'parse error' because 'import' is a keyword
    looks_like s (L _ (HsVar v))     = v == s
    looks_like s (L _ (HsApp lhs _)) = looks_like s lhs
    looks_like _ _                   = False

    foreign_RDR = mkUnqual varName (fsLit "foreign")
    default_RDR = mkUnqual varName (fsLit "default")

checkDoAndIfThenElse :: LHsExpr RdrName
                     -> Bool
                     -> LHsExpr RdrName
                     -> Bool
                     -> LHsExpr RdrName
                     -> P ()
checkDoAndIfThenElse guardExpr semiThen thenExpr semiElse elseExpr
 | semiThen || semiElse
    = do pState <- getPState
         unless (xopt Opt_DoAndIfThenElse (dflags pState)) $ do
             parseErrorSDoc (combineLocs guardExpr elseExpr)
                            (text "Unexpected semi-colons in conditional:"
                          $$ nest 4 expr
                          $$ text "Perhaps you meant to use -XDoAndIfThenElse?")
 | otherwise            = return ()
    where pprOptSemi True  = semi
          pprOptSemi False = empty
          expr = text "if"   <+> ppr guardExpr <> pprOptSemi semiThen <+>
                 text "then" <+> ppr thenExpr  <> pprOptSemi semiElse <+>
                 text "else" <+> ppr elseExpr
\end{code}


\begin{code}
        -- The parser left-associates, so there should
        -- not be any OpApps inside the e's
splitBang :: LHsExpr RdrName -> Maybe (LHsExpr RdrName, [LHsExpr RdrName])
-- Splits (f ! g a b) into (f, [(! g), a, b])
splitBang (L loc (OpApp l_arg bang@(L _ (HsVar op)) _ r_arg))
  | op == bang_RDR = Just (l_arg, L loc (SectionR bang arg1) : argns)
  where
    (arg1,argns) = split_bang r_arg []
    split_bang (L _ (HsApp f e)) es = split_bang f (e:es)
    split_bang e                 es = (e,es)
splitBang _ = Nothing

isFunLhs :: LHsExpr RdrName
         -> P (Maybe (Located RdrName, Bool, [LHsExpr RdrName]))
-- A variable binding is parsed as a FunBind.
-- Just (fun, is_infix, arg_pats) if e is a function LHS
--
-- The whole LHS is parsed as a single expression.
-- Any infix operators on the LHS will parse left-associatively
-- E.g.         f !x y !z
--      will parse (rather strangely) as
--              (f ! x y) ! z
--      It's up to isFunLhs to sort out the mess
--
-- a .!. !b

isFunLhs e = go e []
 where
   go (L loc (HsVar f)) es
        | not (isRdrDataCon f)   = return (Just (L loc f, False, es))
   go (L _ (HsApp f e)) es       = go f (e:es)
   go (L _ (HsPar e))   es@(_:_) = go e es

        -- For infix function defns, there should be only one infix *function*
        -- (though there may be infix *datacons* involved too).  So we don't
        -- need fixity info to figure out which function is being defined.
        --      a `K1` b `op` c `K2` d
        -- must parse as
        --      (a `K1` b) `op` (c `K2` d)
        -- The renamer checks later that the precedences would yield such a parse.
        --
        -- There is a complication to deal with bang patterns.
        --
        -- ToDo: what about this?
        --              x + 1 `op` y = ...

   go e@(L loc (OpApp l (L loc' (HsVar op)) fix r)) es
        | Just (e',es') <- splitBang e
        = do { bang_on <- extension bangPatEnabled
             ; if bang_on then go e' (es' ++ es)
               else return (Just (L loc' op, True, (l:r:es))) }
                -- No bangs; behave just like the next case
        | not (isRdrDataCon op)         -- We have found the function!
        = return (Just (L loc' op, True, (l:r:es)))
        | otherwise                     -- Infix data con; keep going
        = do { mb_l <- go l es
             ; case mb_l of
                 Just (op', True, j : k : es')
                    -> return (Just (op', True, j : op_app : es'))
                    where
                      op_app = L loc (OpApp k (L loc' (HsVar op)) fix r)
                 _ -> return Nothing }
   go _ _ = return Nothing


---------------------------------------------------------------------------
-- Check for monad comprehensions
--
-- If the flag MonadComprehensions is set, return a `MonadComp' context,
-- otherwise use the usual `ListComp' context

checkMonadComp :: P (HsStmtContext Name)
checkMonadComp = do
    pState <- getPState
    return $ if xopt Opt_MonadComprehensions (dflags pState)
                then MonadComp
                else ListComp

---------------------------------------------------------------------------
-- Miscellaneous utilities

checkPrecP :: Located Int -> P Int
checkPrecP (L l i)
 | 0 <= i && i <= maxPrecedence = return i
 | otherwise
    = parseErrorSDoc l (text ("Precedence out of range: " ++ show i))

mkRecConstrOrUpdate
        :: LHsExpr RdrName
        -> SrcSpan
        -> ([HsRecField RdrName (LHsExpr RdrName)], Bool)
        -> P (HsExpr RdrName)

mkRecConstrOrUpdate (L l (HsVar c)) _ (fs,dd) | isRdrDataCon c
  = return (RecordCon (L l c) noPostTcExpr (mk_rec_fields fs dd))
mkRecConstrOrUpdate exp loc (fs,dd)
  | null fs   = parseErrorSDoc loc (text "Empty record update of:" <+> ppr exp)
  | otherwise = return (RecordUpd exp (mk_rec_fields fs dd) [] [] [])

mk_rec_fields :: [HsRecField id arg] -> Bool -> HsRecFields id arg
mk_rec_fields fs False = HsRecFields { rec_flds = fs, rec_dotdot = Nothing }
mk_rec_fields fs True  = HsRecFields { rec_flds = fs, rec_dotdot = Just (length fs) }

mkInlinePragma :: (InlineSpec, RuleMatchInfo) -> Maybe Activation -> InlinePragma
-- The (Maybe Activation) is because the user can omit 
-- the activation spec (and usually does)
mkInlinePragma (inl, match_info) mb_act
  = InlinePragma { inl_inline = inl
                 , inl_sat    = Nothing
                 , inl_act    = act
                 , inl_rule   = match_info }
  where
    act = case mb_act of
            Just act -> act
            Nothing  -> -- No phase specified
                        case inl of
                          NoInline -> NeverActive
                          _other   -> AlwaysActive

-----------------------------------------------------------------------------
-- utilities for foreign declarations

-- construct a foreign import declaration
--
mkImport :: CCallConv
         -> Safety
         -> (Located FastString, Located RdrName, LHsType RdrName)
         -> P (HsDecl RdrName)
mkImport cconv safety (L loc entity, v, ty)
  | cconv == PrimCallConv                      = do
  let funcTarget = CFunction (StaticTarget entity Nothing True)
      importSpec = CImport PrimCallConv safety Nothing funcTarget
  return (ForD (ForeignImport v ty noForeignImportCoercionYet importSpec))

  | otherwise = do
    case parseCImport cconv safety (mkExtName (unLoc v)) (unpackFS entity) of
      Nothing         -> parseErrorSDoc loc (text "Malformed entity string")
      Just importSpec -> return (ForD (ForeignImport v ty noForeignImportCoercionYet importSpec))

-- the string "foo" is ambigous: either a header or a C identifier.  The
-- C identifier case comes first in the alternatives below, so we pick
-- that one.
parseCImport :: CCallConv -> Safety -> FastString -> String
             -> Maybe ForeignImport
parseCImport cconv safety nm str =
 listToMaybe $ map fst $ filter (null.snd) $
     readP_to_S parse str
 where
   parse = do
       skipSpaces
       r <- choice [
          string "dynamic" >> return (mk Nothing (CFunction DynamicTarget)),
          string "wrapper" >> return (mk Nothing CWrapper),
          do optional (token "static" >> skipSpaces)
             ((mk Nothing <$> cimp nm) +++
              (do h <- munch1 hdr_char
                  skipSpaces
                  mk (Just (Header (mkFastString h))) <$> cimp nm))
         ]
       skipSpaces
       return r

   token str = do _ <- string str
                  toks <- look
                  case toks of
                      c : _
                       | id_char c -> pfail
                      _            -> return ()

   mk = CImport cconv safety

   hdr_char c = not (isSpace c) -- header files are filenames, which can contain
                                -- pretty much any char (depending on the platform),
                                -- so just accept any non-space character
   id_first_char c = isAlpha    c || c == '_'
   id_char       c = isAlphaNum c || c == '_'

   cimp nm = (ReadP.char '&' >> skipSpaces >> CLabel <$> cid)
             +++ (do isFun <- case cconv of
                              CApiConv ->
                                  option True
                                         (do token "value"
                                             skipSpaces
                                             return False)
                              _ -> return True
                     cid' <- cid
                     return (CFunction (StaticTarget cid' Nothing isFun)))
          where
            cid = return nm +++
                  (do c  <- satisfy id_first_char
                      cs <-  many (satisfy id_char)
                      return (mkFastString (c:cs)))


-- construct a foreign export declaration
--
mkExport :: CCallConv
         -> (Located FastString, Located RdrName, LHsType RdrName)
         -> P (HsDecl RdrName)
mkExport cconv (L _ entity, v, ty) = return $
  ForD (ForeignExport v ty noForeignExportCoercionYet (CExport (CExportStatic entity' cconv)))
  where
    entity' | nullFS entity = mkExtName (unLoc v)
            | otherwise     = entity

-- Supplying the ext_name in a foreign decl is optional; if it
-- isn't there, the Haskell name is assumed. Note that no transformation
-- of the Haskell name is then performed, so if you foreign export (++),
-- it's external name will be "++". Too bad; it's important because we don't
-- want z-encoding (e.g. names with z's in them shouldn't be doubled)
--
mkExtName :: RdrName -> CLabelString
mkExtName rdrNm = mkFastString (occNameString (rdrNameOcc rdrNm))
\end{code}


-----------------------------------------------------------------------------
-- Misc utils

\begin{code}
parseError :: SrcSpan -> String -> P a
parseError span s = parseErrorSDoc span (text s)

parseErrorSDoc :: SrcSpan -> SDoc -> P a
parseErrorSDoc span s = failSpanMsgP span s
\end{code}<|MERGE_RESOLUTION|>--- conflicted
+++ resolved
@@ -218,13 +218,9 @@
 mkTySynonym loc is_family lhs rhs
   = do { (tc, tparams) <- checkTyClHdr lhs
        ; (tyvars, typats) <- checkTParams is_family lhs tparams
-<<<<<<< HEAD
        ; return (L loc (TySynonym { tcdLName = tc, tcdCType = cType
                                   , tcdTyVars = tyvars, tcdTyPats = typats
                                   , tcdSynRhs = rhs, tcdFVs = placeHolderNames })) }
-=======
-       ; return (L loc (TySynonym tc tyvars typats rhs)) }
->>>>>>> 1eee2746
 
 mkTyFamily :: SrcSpan
            -> FamilyFlavour
