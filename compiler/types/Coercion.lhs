--- conflicted
+++ resolved
@@ -104,7 +104,6 @@
 import qualified Data.Data as Data hiding ( TyCon )
 \end{code}
 
-
 %************************************************************************
 %*									*
             Coercions
@@ -156,8 +155,6 @@
   | LRCo   LeftOrRight Coercion     -- Decomposes (t_left t_right)
   | InstCo Coercion Type
   deriving (Data.Data, Data.Typeable)
-<<<<<<< HEAD
-=======
 
 data LeftOrRight = CLeft | CRight 
                  deriving( Eq, Data.Data, Data.Typeable )
@@ -166,10 +163,7 @@
 pickLR CLeft  (l,_) = l
 pickLR CRight (_,r) = r
 \end{code}
->>>>>>> 6e3e64ae
-
-
-\end{code}
+
 
 Note [Refl invariant]
 ~~~~~~~~~~~~~~~~~~~~~
@@ -439,10 +433,14 @@
 ppr_co p (UnsafeCo ty1 ty2) = pprPrefixApp p (ptext (sLit "UnsafeCo")) 
                                            [pprParendType ty1, pprParendType ty2]
 ppr_co p (SymCo co)         = pprPrefixApp p (ptext (sLit "Sym")) [pprParendCo co]
-<<<<<<< HEAD
-ppr_co p (NthCo n co)       = pprPrefixApp p (ptext (sLit "Nth:") <+> int n) [pprParendCo co]
+ppr_co p (NthCo n co)       = pprPrefixApp p (ptext (sLit "Nth:") <> int n) [pprParendCo co]
+ppr_co p (LRCo sel co)      = pprPrefixApp p (ppr sel) [pprParendCo co]
 ppr_co p (TypeNatCo co ts cs) = maybeParen p TopPrec $
                                 ppr_type_nat_co co ts cs
+
+instance Outputable LeftOrRight where
+  ppr CLeft    = ptext (sLit "Left")
+  ppr CRight   = ptext (sLit "Right")
 
 ppr_type_nat_co :: CoAxiomRule -> [Type] -> [Coercion] -> SDoc
 ppr_type_nat_co co ts ps = ppr (getName co) <> ppTs ts $$ nest 2 (ppPs ps)
@@ -457,14 +455,7 @@
   ppPs (p : ps) = ptext (sLit "(") <+> pprCo p $$
                   vcat [ ptext (sLit ",") <+> pprCo q | q <- ps ] $$
                   ptext (sLit ")")
-=======
-ppr_co p (NthCo n co)       = pprPrefixApp p (ptext (sLit "Nth:") <> int n) [pprParendCo co]
-ppr_co p (LRCo sel co)      = pprPrefixApp p (ppr sel) [pprParendCo co]
->>>>>>> 6e3e64ae
-
-instance Outputable LeftOrRight where
-  ppr CLeft    = ptext (sLit "Left")
-  ppr CRight   = ptext (sLit "Right")
+
 
 ppr_fun_co :: Prec -> Coercion -> SDoc
 ppr_fun_co p co = pprArrowChain p (split co)
@@ -810,11 +801,15 @@
 
 coreEqCoercion2 env (NthCo d1 co1) (NthCo d2 co2)
   = d1 == d2 && coreEqCoercion2 env co1 co2
+
 coreEqCoercion2 env (LRCo d1 co1) (LRCo d2 co2)
   = d1 == d2 && coreEqCoercion2 env co1 co2
 
 coreEqCoercion2 env (InstCo co1 ty1) (InstCo co2 ty2)
   = coreEqCoercion2 env co1 co2 && eqTypeX env ty1 ty2
+
+coreEqCoercion2 env (TypeNatCo a1 ts1 cs1) (TypeNatCo a2 ts2 cs2)
+  = a1 == a2 && all2 (eqTypeX env) ts1 ts2 && all2 (coreEqCoercion2 env) cs1 cs2
 
 coreEqCoercion2 _ _ _ = False
 \end{code}
@@ -1190,7 +1185,6 @@
 -- | Apply 'coercionKind' to multiple 'Coercion's
 coercionKinds :: [Coercion] -> Pair [Type]
 coercionKinds tys = sequenceA $ map coercionKind tys
-
 \end{code}
 
 Note [Nested InstCos]
